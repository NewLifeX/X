﻿using System;
using System.Collections.Generic;
using System.Linq;
using System.Reflection;

namespace NewLife.Remoting
{
    /// <summary>Api动作</summary>
    public class ApiAction
    {
        /// <summary>动作名称</summary>
        public string Name { get; set; }

        /// <summary>方法</summary>
        public MethodInfo Method { get; set; }

        /// <summary>动作过滤器</summary>
        public IActionFilter[] ActionFilters { get; }

        /// <summary>异常过滤器</summary>
        public IExceptionFilter[] ExceptionFilters { get; }

        /// <summary>实例化</summary>
        public ApiAction(MethodInfo method)
        {
            if (method.DeclaringType != null)
            {
                var name = method.DeclaringType.Name.TrimEnd("Controller");
                var miName = method.Name;

                Name = "{0}/{1}".F(name, miName);
            }
            Method = method;

            ActionFilters = GetAllFilters(method);
            ExceptionFilters = GetAllExceptionFilters(method);
        }

        private IActionFilter[] GetAllFilters(MethodInfo method)
        {
            if (method == null) throw new ArgumentNullException(nameof(method));

            var fs = new List<IActionFilter>();
            var atts = method.GetCustomAttributes<ActionFilterAttribute>(true);
            if (atts != null) fs.AddRange(atts);
            atts = method.DeclaringType.GetCustomAttributes<ActionFilterAttribute>(true);
            if (atts != null) fs.AddRange(atts);

            fs.AddRange(GlobalFilters.ActionFilters);

            // 排序
            var arr = fs.OrderBy(e => (e as FilterAttribute)?.Order ?? 0).ToArray();

            return arr;
        }

        private IExceptionFilter[] GetAllExceptionFilters(MethodInfo method)
        {
            if (method == null) throw new ArgumentNullException(nameof(method));

            var fs = new List<IExceptionFilter>();
            var atts = method.GetCustomAttributes<HandleErrorAttribute>(true);
            if (atts != null) fs.AddRange(atts);
            atts = method.DeclaringType.GetCustomAttributes<HandleErrorAttribute>(true);
            if (atts != null) fs.AddRange(atts);

            fs.AddRange(GlobalFilters.ExceptionFilters);

            // 排序
            var arr = fs.OrderBy(e => (e as FilterAttribute)?.Order ?? 0).ToArray();

            return arr;
        }

        /// <summary>已重载。</summary>
        /// <returns></returns>
        public override String ToString()
        {
<<<<<<< HEAD
            return "{0}\t{1}".F(Name, Method);
=======
            return "{0}\t{1}".F(Method.GetDisplayName() ?? Name, Method);
>>>>>>> 0ab41479
        }
    }
}<|MERGE_RESOLUTION|>--- conflicted
+++ resolved
@@ -1,86 +1,82 @@
-﻿using System;
-using System.Collections.Generic;
-using System.Linq;
-using System.Reflection;
-
-namespace NewLife.Remoting
-{
-    /// <summary>Api动作</summary>
-    public class ApiAction
-    {
-        /// <summary>动作名称</summary>
-        public string Name { get; set; }
-
-        /// <summary>方法</summary>
-        public MethodInfo Method { get; set; }
-
-        /// <summary>动作过滤器</summary>
-        public IActionFilter[] ActionFilters { get; }
-
-        /// <summary>异常过滤器</summary>
-        public IExceptionFilter[] ExceptionFilters { get; }
-
-        /// <summary>实例化</summary>
-        public ApiAction(MethodInfo method)
-        {
-            if (method.DeclaringType != null)
-            {
-                var name = method.DeclaringType.Name.TrimEnd("Controller");
-                var miName = method.Name;
-
-                Name = "{0}/{1}".F(name, miName);
-            }
-            Method = method;
-
-            ActionFilters = GetAllFilters(method);
-            ExceptionFilters = GetAllExceptionFilters(method);
-        }
-
-        private IActionFilter[] GetAllFilters(MethodInfo method)
-        {
-            if (method == null) throw new ArgumentNullException(nameof(method));
-
-            var fs = new List<IActionFilter>();
-            var atts = method.GetCustomAttributes<ActionFilterAttribute>(true);
-            if (atts != null) fs.AddRange(atts);
-            atts = method.DeclaringType.GetCustomAttributes<ActionFilterAttribute>(true);
-            if (atts != null) fs.AddRange(atts);
-
-            fs.AddRange(GlobalFilters.ActionFilters);
-
-            // 排序
-            var arr = fs.OrderBy(e => (e as FilterAttribute)?.Order ?? 0).ToArray();
-
-            return arr;
-        }
-
-        private IExceptionFilter[] GetAllExceptionFilters(MethodInfo method)
-        {
-            if (method == null) throw new ArgumentNullException(nameof(method));
-
-            var fs = new List<IExceptionFilter>();
-            var atts = method.GetCustomAttributes<HandleErrorAttribute>(true);
-            if (atts != null) fs.AddRange(atts);
-            atts = method.DeclaringType.GetCustomAttributes<HandleErrorAttribute>(true);
-            if (atts != null) fs.AddRange(atts);
-
-            fs.AddRange(GlobalFilters.ExceptionFilters);
-
-            // 排序
-            var arr = fs.OrderBy(e => (e as FilterAttribute)?.Order ?? 0).ToArray();
-
-            return arr;
-        }
-
-        /// <summary>已重载。</summary>
-        /// <returns></returns>
-        public override String ToString()
-        {
-<<<<<<< HEAD
-            return "{0}\t{1}".F(Name, Method);
-=======
-            return "{0}\t{1}".F(Method.GetDisplayName() ?? Name, Method);
->>>>>>> 0ab41479
-        }
-    }
+﻿using System;
+using System.Collections.Generic;
+using System.Linq;
+using System.Reflection;
+
+namespace NewLife.Remoting
+{
+    /// <summary>Api动作</summary>
+    public class ApiAction
+    {
+        /// <summary>动作名称</summary>
+        public string Name { get; set; }
+
+        /// <summary>方法</summary>
+        public MethodInfo Method { get; set; }
+
+        /// <summary>动作过滤器</summary>
+        public IActionFilter[] ActionFilters { get; }
+
+        /// <summary>异常过滤器</summary>
+        public IExceptionFilter[] ExceptionFilters { get; }
+
+        /// <summary>实例化</summary>
+        public ApiAction(MethodInfo method)
+        {
+            if (method.DeclaringType != null)
+            {
+                var name = method.DeclaringType.Name.TrimEnd("Controller");
+                var miName = method.Name;
+
+                Name = "{0}/{1}".F(name, miName);
+            }
+            Method = method;
+
+            ActionFilters = GetAllFilters(method);
+            ExceptionFilters = GetAllExceptionFilters(method);
+        }
+
+        private IActionFilter[] GetAllFilters(MethodInfo method)
+        {
+            if (method == null) throw new ArgumentNullException(nameof(method));
+
+            var fs = new List<IActionFilter>();
+            var atts = method.GetCustomAttributes<ActionFilterAttribute>(true);
+            if (atts != null) fs.AddRange(atts);
+            atts = method.DeclaringType.GetCustomAttributes<ActionFilterAttribute>(true);
+            if (atts != null) fs.AddRange(atts);
+
+            fs.AddRange(GlobalFilters.ActionFilters);
+
+            // 排序
+            var arr = fs.OrderBy(e => (e as FilterAttribute)?.Order ?? 0).ToArray();
+
+            return arr;
+        }
+
+        private IExceptionFilter[] GetAllExceptionFilters(MethodInfo method)
+        {
+            if (method == null) throw new ArgumentNullException(nameof(method));
+
+            var fs = new List<IExceptionFilter>();
+            var atts = method.GetCustomAttributes<HandleErrorAttribute>(true);
+            if (atts != null) fs.AddRange(atts);
+            atts = method.DeclaringType.GetCustomAttributes<HandleErrorAttribute>(true);
+            if (atts != null) fs.AddRange(atts);
+
+            fs.AddRange(GlobalFilters.ExceptionFilters);
+
+            // 排序
+            var arr = fs.OrderBy(e => (e as FilterAttribute)?.Order ?? 0).ToArray();
+
+            return arr;
+        }
+
+        /// <summary>已重载。</summary>
+        /// <returns></returns>
+        public override String ToString()
+        {
+            return "{0}\t{1}".F(Method.GetDisplayName() ?? Name, Method);
+        }
+    }
 }