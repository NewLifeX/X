﻿using System;
using System.Collections.Generic;
using System.ComponentModel;
using System.Data;
using System.IO;
using System.Linq;
using System.Text.RegularExpressions;
using System.Threading.Tasks;
using NewLife;
using NewLife.Collections;
using NewLife.Data;
using NewLife.Reflection;
using NewLife.Serialization;
using NewLife.Threading;
using XCode.Common;
using XCode.Configuration;
using XCode.DataAccessLayer;
using XCode.Model;

namespace XCode
{
    /// <summary>数据实体类基类。所有数据实体类都必须继承该类。</summary>
    [Serializable]
    public partial class Entity<TEntity> : EntityBase, IAccessor where TEntity : Entity<TEntity>, new()
    {
        #region 构造函数
        /// <summary>静态构造</summary>
        static Entity()
        {
            DAL.InitLog();

            EntityFactory.Register(typeof(TEntity), new EntityOperate());

            //var ioc = ObjectContainer.Current;
            //ioc.AddSingleton<IDataRowEntityAccessorProvider, DataRowEntityAccessorProvider>();

            // 1，可以初始化该实体类型的操作工厂
            // 2，CreateOperate将会实例化一个TEntity对象，从而引发TEntity的静态构造函数，
            // 避免实际应用中，直接调用Entity的静态方法时，没有引发TEntity的静态构造函数。
            new TEntity();
        }

        /// <summary>创建实体。</summary>
        /// <remarks>
        /// 可以重写改方法以实现实体对象的一些初始化工作。
        /// 切记，写为实例方法仅仅是为了方便重载，所要返回的实例绝对不会是当前实例。
        /// </remarks>
        /// <param name="forEdit">是否为了编辑而创建，如果是，可以再次做一些相关的初始化工作</param>
        /// <returns></returns>
        //[Obsolete("=>IEntityOperate")]
        [EditorBrowsable(EditorBrowsableState.Advanced)]
        protected virtual TEntity CreateInstance(Boolean forEdit = false)
        {
            var entity = new TEntity();
            // new TEntity会被编译为Activator.CreateInstance<TEntity>()，还不如Activator.CreateInstance()呢
            // Activator.CreateInstance()有缓存功能，而泛型的那个没有
            //return Activator.CreateInstance(typeof(TEntity)) as TEntity;
            //var entity = typeof(TEntity).CreateInstance() as TEntity;
            Meta._Modules.Create(entity, forEdit);

            return entity;
        }
        #endregion

        #region 填充数据
        /// <summary>加载记录集。无数据时返回空集合而不是null。</summary>
        /// <param name="ds">记录集</param>
        /// <returns>实体数组</returns>
        public static IList<TEntity> LoadData(DataSet ds)
        {
            if (ds == null || ds.Tables.Count < 1) return new List<TEntity>();

            return LoadData(ds.Tables[0]);
        }

        /// <summary>加载数据表。无数据时返回空集合而不是null。</summary>
        /// <param name="dt">数据表</param>
        /// <returns>实体数组</returns>
        public static IList<TEntity> LoadData(DataTable dt)
        {
            if (dt == null) return new List<TEntity>();

            var list = Meta.Factory.Accessor.LoadData<TEntity>(dt);
            OnLoadData(list);

            return list;
        }

        /// <summary>加载数据表。无数据时返回空集合而不是null。</summary>
        /// <param name="ds">数据表</param>
        /// <returns>实体数组</returns>
        public static IList<TEntity> LoadData(DbTable ds)
        {
            if (ds == null) return new List<TEntity>();

            var list = Meta.Factory.Accessor.LoadData<TEntity>(ds);
            OnLoadData(list);

            return list;
        }

        /// <summary>加载数据表。无数据时返回空集合而不是null。</summary>
        /// <param name="dr">数据读取器</param>
        /// <returns>实体数组</returns>
        public static IList<TEntity> LoadData(IDataReader dr)
        {
            if (dr == null) return new List<TEntity>();

            var list = Meta.Factory.Accessor.LoadData<TEntity>(dr);
            OnLoadData(list);

            return list;
        }

        private static void OnLoadData(IList<TEntity> list)
        {
            // 设置默认累加字段
            EntityAddition.SetField(list.Cast<IEntity>());
            foreach (var entity in list)
            {
                entity.OnLoad();
            }
        }

        private static void LoadSingleCache(IEnumerable<TEntity> list)
        {
            // 如果正在使用单对象缓存，则批量进入
            //!!! 特别注意，如果列表查询指定了列名，可能会导致实体错误覆盖单对象缓存
            var sc = Meta.SingleCache;
            if (sc.Using)
            {
                // 查询列表异步加入对象缓存
                ThreadPoolX.QueueUserWorkItem(es =>
                {
                    foreach (var entity in es)
                    {
                        sc.Add(entity);
                    }
                }, list);
            }
        }
        #endregion

        #region 操作
        private static IEntityPersistence Persistence => Meta.Factory.Persistence;

        /// <summary>插入数据，<see cref="Valid"/>后，在事务中调用<see cref="OnInsert"/>。</summary>
        /// <returns></returns>
        public override Int32 Insert() => DoAction(OnInsert, true);

        /// <summary>把该对象持久化到数据库，添加/更新实体缓存。</summary>
        /// <returns></returns>
        protected virtual Int32 OnInsert()
        {
            var rs = Meta.Session.Insert(this);

            // 标记来自数据库
            IsFromDatabase = true;

            // 设置默认累加字段
            EntityAddition.SetField(this);

            return rs;
        }

        /// <summary>更新数据，<see cref="Valid"/>后，在事务中调用<see cref="OnUpdate"/>。</summary>
        /// <returns></returns>
        public override Int32 Update() => DoAction(OnUpdate, false);

        /// <summary>更新数据库，同时更新实体缓存</summary>
        /// <returns></returns>
        protected virtual Int32 OnUpdate()
        {
            var rs = Meta.Session.Update(this);

            // 标记来自数据库
            IsFromDatabase = true;

            return rs;
        }

        /// <summary>删除数据，通过在事务中调用OnDelete实现。</summary>
        /// <remarks>
        /// 删除时，如果有且仅有主键有脏数据，则可能是ObjectDataSource之类的删除操作。
        /// 该情况下，实体类没有完整的信息（仅有主键信息），将会导致无法通过扩展属性删除附属数据。
        /// 如果需要避开该机制，请清空脏数据。
        /// </remarks>
        /// <returns></returns>
        public override Int32 Delete() => DoAction(OnDelete, null);

        /// <summary>从数据库中删除该对象，同时从实体缓存中删除</summary>
        /// <returns></returns>
        protected virtual Int32 OnDelete() => Meta.Session.Delete(this);

        Int32 DoAction(Func<Int32> func, Boolean? isnew)
        {
            if (Meta.Table.DataTable.InsertOnly)
            {
                if (isnew == null) throw new XCodeException($"只写的日志型数据[{Meta.ThisType.FullName}]禁止删除！");
                if (!isnew.Value) throw new XCodeException($"只写的日志型数据[{Meta.ThisType.FullName}]禁止修改！");
            }

            if (enableValid)
            {
                Boolean rt;
                if (isnew != null)
                {
                    Valid(isnew.Value);
                    rt = Meta._Modules.Valid(this, isnew.Value);
                }
                else
                    rt = Meta._Modules.Delete(this);

                // 没有更新任何数据
                if (!rt) return 0;
            }

            // 自动分库分表
            using var split = Meta.CreateShard(this as TEntity);

            return func();
        }

        /// <summary>保存。Insert/Update/Upsert</summary>
        /// <remarks>
        /// Save的几个场景：
        /// 1，Find, Update()
        /// 2，new, Insert()
        /// 3，new, Upsert()
        /// </remarks>
        /// <returns></returns>
        public override Int32 Save()
        {
<<<<<<< HEAD
        

=======
            
>>>>>>> 3765eb6d
            // 来自数据库直接Update
            if (IsFromDatabase) return Update();

            // 优先使用自增字段判断
            var fi = Meta.Table.Identity;
            if (fi != null) return Convert.ToInt64(this[fi.Name]) > 0 ? Update() : Insert();

            /*
             * 慈母手中线，游子身上衣。
             * 淳淳教诲时，草木尽芬芳。
             */

            // 如果唯一主键不为空，应该通过后面判断，而不是直接Update
            var isnew = IsNullKey;
            if (isnew) return Insert();

            // Oracle/MySql批量插入
            var db = Meta.Session.Dal;
            if (db.SupportBatch)
            {
                Valid(isnew);
                if (!Meta.Modules.Valid(this, isnew)) return -1;
                // 自动分库分表
                using var split = Meta.CreateShard(this as TEntity);
                return this.Upsert(null, null, null, Meta.Session);
            }

            return FindCount(Persistence.GetPrimaryCondition(this), null, null, 0, 0) > 0 ? Update() : Insert();
        }

        /// <summary>不需要验证的保存，不执行Valid，一般用于快速导入数据</summary>
        /// <returns></returns>
        public override Int32 SaveWithoutValid()
        {
            enableValid = false;
            try { return Save(); }
            finally { enableValid = true; }
        }

        /// <summary>异步保存。实现延迟保存，大事务保存。主要面向日志表和频繁更新的在线记录表</summary>
        /// <param name="msDelay">延迟保存的时间。默认0ms近实时保存</param>
        /// <remarks>
        /// 调用平均耗时190.86ns，IPModule占38.89%，TimeModule占16.31%，UserModule占7.20%，Valid占14.36%
        /// </remarks>
        /// <returns>是否成功加入异步队列，实体对象已存在于队列中则返回false</returns>
        public override Boolean SaveAsync(Int32 msDelay = 0)
        {
            var isnew = false;

            // 优先使用自增字段判断
            var fi = Meta.Unique;
            if (fi != null && fi.Type.IsInt())
                isnew = Convert.ToInt64(this[fi.Name]) == 0;
            // 如果唯一主键不为空，应该通过后面判断，而不是直接Update
            else if (IsNullKey)
                isnew = true;

            // 提前执行Valid，让它提前准备好验证数据
            if (enableValid)
            {
                Valid(isnew);
                Meta._Modules.Valid(this, isnew);
            }
            // 自动分库分表，影响后面的Meta.Session
            using var split = Meta.CreateShard(this as TEntity);
            if (!HasDirty) return false;

            return Meta.Session.Queue.Add(this, msDelay);
        }

#if !NET40
        /// <summary>插入数据，<see cref="Valid"/>后，在事务中调用<see cref="OnInsert"/>。</summary>
        /// <returns></returns>
        public override Task<Int32> InsertAsync() => DoAction(OnInsertAsync, true);

        /// <summary>把该对象持久化到数据库，添加/更新实体缓存。</summary>
        /// <returns></returns>
        protected virtual Task<Int32> OnInsertAsync()
        {
            var rs = Meta.Session.InsertAsync(this);

            // 标记来自数据库
            IsFromDatabase = true;

            // 设置默认累加字段
            EntityAddition.SetField(this);

            return rs;
        }

        /// <summary>更新数据，<see cref="Valid"/>后，在事务中调用<see cref="OnUpdate"/>。</summary>
        /// <returns></returns>
        public override Task<Int32> UpdateAsync() => DoAction(OnUpdateAsync, false);

        /// <summary>更新数据库，同时更新实体缓存</summary>
        /// <returns></returns>
        protected virtual Task<Int32> OnUpdateAsync()
        {
            var rs = Meta.Session.UpdateAsync(this);

            // 标记来自数据库
            IsFromDatabase = true;

            return rs;
        }

        /// <summary>删除数据，通过在事务中调用OnDelete实现。</summary>
        /// <remarks>
        /// 删除时，如果有且仅有主键有脏数据，则可能是ObjectDataSource之类的删除操作。
        /// 该情况下，实体类没有完整的信息（仅有主键信息），将会导致无法通过扩展属性删除附属数据。
        /// 如果需要避开该机制，请清空脏数据。
        /// </remarks>
        /// <returns></returns>
        public override Task<Int32> DeleteAsync() => DoAction(OnDeleteAsync, null);

        /// <summary>从数据库中删除该对象，同时从实体缓存中删除</summary>
        /// <returns></returns>
        protected virtual Task<Int32> OnDeleteAsync() => Meta.Session.DeleteAsync(this);

        Task<Int32> DoAction(Func<Task<Int32>> func, Boolean? isnew)
        {
            if (Meta.Table.DataTable.InsertOnly)
            {
                if (isnew == null) throw new XCodeException($"只写的日志型数据[{Meta.ThisType.FullName}]禁止删除！");
                if (!isnew.Value) throw new XCodeException($"只写的日志型数据[{Meta.ThisType.FullName}]禁止修改！");
            }

            // 自动分库分表
            using var split = Meta.CreateShard(this as TEntity);

            if (enableValid)
            {
                Boolean rt;
                if (isnew != null)
                {
                    Valid(isnew.Value);
                    rt = Meta._Modules.Valid(this, isnew.Value);
                }
                else
                    rt = Meta._Modules.Delete(this);

                // 没有更新任何数据
                if (!rt) return Task.FromResult(0);
            }

            return func();
        }
#endif

        [NonSerialized]
        Boolean enableValid = true;

        /// <summary>验证并修补数据，通过抛出异常的方式提示验证失败。</summary>
        /// <remarks>建议重写者调用基类的实现，因为基类根据数据字段的唯一索引进行数据验证。</remarks>
        /// <param name="isNew">是否新数据</param>
        public override void Valid(Boolean isNew)
        {
            var factory = Meta.Factory;

            // 雪花Id生成器。Int64主键非自增时，自动填充
            var pks = factory.Table.PrimaryKeys;
            if (pks != null && pks.Length == 1)
            {
                var pk = pks[0];
                if (!pk.IsIdentity && pk.Type == typeof(Int64) && this[pk.Name].ToLong() == 0)
                {
                    this[pk.Name] = factory.Snow.NewId();
                }
            }
        }

        /// <summary>根据指定键检查数据，返回数据是否已存在</summary>
        /// <param name="names"></param>
        /// <returns></returns>
        public virtual Boolean Exist(params String[] names) => Exist(true, names);

        /// <summary>根据指定键检查数据是否已存在，若已存在，抛出ArgumentOutOfRangeException异常</summary>
        /// <param name="names"></param>
        public virtual void CheckExist(params String[] names) => CheckExist(true, names);

        /// <summary>根据指定键检查数据是否已存在，若已存在，抛出ArgumentOutOfRangeException异常</summary>
        /// <param name="isNew">是否新数据</param>
        /// <param name="names"></param>
        public virtual void CheckExist(Boolean isNew, params String[] names)
        {
            if (Exist(isNew, names))
            {
                var sb = Pool.StringBuilder.Get();
                String name = null;
                for (var i = 0; i < names.Length; i++)
                {
                    if (sb.Length > 0) sb.Append('，');

                    FieldItem field = Meta.Table.FindByName(names[i]);
                    if (field != null) name = field.Description;
                    if (String.IsNullOrEmpty(name)) name = names[i];

                    sb.AppendFormat("{0}={1}", name, this[names[i]]);
                }

                name = Meta.Table.Description;
                if (String.IsNullOrEmpty(name)) name = typeof(TEntity).Name;
                sb.AppendFormat(" 的{0}已存在！", name);

                throw new ArgumentOutOfRangeException(String.Join(",", names), this[names[0]], sb.Put(true));
            }
        }

        /// <summary>根据指定键检查数据，返回数据是否已存在</summary>
        /// <param name="isNew">是否新数据</param>
        /// <param name="names"></param>
        /// <returns></returns>
        public virtual Boolean Exist(Boolean isNew, params String[] names)
        {
            // 根据指定键查找所有符合的数据，然后比对。
            // 当然，也可以通过指定键和主键配合，找到拥有指定键，但是不是当前主键的数据，只查记录数。
            var values = new Object[names.Length];
            for (var i = 0; i < names.Length; i++)
            {
                values[i] = this[names[i]];
            }

            var field = Meta.Unique;
            var val = this[field.Name];
            var cache = Meta.Session.Cache;
            if (!cache.Using)
            {
                //// 如果是空主键，则采用直接判断记录数的方式，以加快速度
                //if (IsNullKey) return FindCount(names, values) > 0;

                var exp = new WhereExpression();
                for (var i = 0; i < names.Length; i++)
                {
                    var fi = Meta.Table.FindByName(names[i]);
                    exp &= fi == values[i];
                }

                var list = FindAll(exp, null, null, 0, 0);
                if (list == null || list.Count < 1) return false;
                if (list.Count > 1) return true;

                // 如果是Guid等主键，可能提前赋值，插入操作不能比较主键，直接判断判断存在的唯一索引即可
                if (isNew && !field.IsIdentity) return true;

                return !Equals(val, list[0][field.Name]);
            }
            else
            {
                // 如果是空主键，则采用直接判断记录数的方式，以加快速度
                var list = cache.FindAll(e =>
                {
                    for (var i = 0; i < names.Length; i++)
                    {
                        if (e[names[i]] != values[i]) return false;
                    }
                    return true;
                });
                if (IsNullKey) return list.Count > 0;

                if (list == null || list.Count < 1) return false;
                if (list.Count > 1) return true;

                // 如果是Guid等主键，可能提前赋值，插入操作不能比较主键，直接判断判断存在的唯一索引即可
                if (isNew && !field.IsIdentity) return true;

                return !Equals(val, list[0][field.Name]);
            }
        }
        #endregion

        #region 查找单个实体
        /// <summary>根据属性以及对应的值，查找单个实体</summary>
        /// <param name="name">属性名称</param>
        /// <param name="value">属性值</param>
        /// <returns></returns>
        public static TEntity Find(String name, Object value) => Find(new String[] { name }, new Object[] { value });

        /// <summary>根据属性列表以及对应的值列表，查找单个实体</summary>
        /// <param name="names">属性名称集合</param>
        /// <param name="values">属性值集合</param>
        /// <returns></returns>
        public static TEntity Find(String[] names, Object[] values)
        {
            var exp = new WhereExpression();
            // 判断自增和主键
            if (names != null && names.Length == 1)
            {
                var field = Meta.Table.FindByName(names[0]);
                if ((field as FieldItem) != null && (field.IsIdentity || field.PrimaryKey))
                {
                    // 唯一键为自增且参数小于等于0时，返回空
                    if (Helper.IsNullKey(values[0], field.Type)) return null;

                    exp &= field == values[0];
                    return FindUnique(exp);
                }
            }

            for (var i = 0; i < names.Length; i++)
            {
                var fi = Meta.Table.FindByName(names[i]);
                exp &= fi == values[i];
            }

            // 判断唯一索引，唯一索引也不需要分页
            var di = Meta.Table.DataTable.GetIndex(names);
            if (di != null && di.Unique) return FindUnique(exp);

            return Find(exp);
        }

        /// <summary>根据条件查找唯一的单个实体</summary>
        /// 根据条件查找唯一的单个实体，因为是唯一的，所以不需要分页和排序。
        /// 如果不确定是否唯一，一定不要调用该方法，否则会返回大量的数据。
        /// <remarks>
        /// </remarks>
        /// <param name="where">查询条件</param>
        /// <returns></returns>
        static TEntity FindUnique(Expression where)
        {
            var session = Meta.Session;
            var db = session.Dal.Db;
            var ps = db.UseParameter ? new Dictionary<String, Object>() : null;
            var wh = where?.GetString(db, ps);

            var builder = new SelectBuilder
            {
                Table = session.FormatedTableName,
                // 谨记：某些项目中可能在where中使用了GroupBy，在分页时可能报错
                Where = wh
            };

            // 使用默认选择列
            if (builder.Column.IsNullOrEmpty()) builder.Column = Meta.Factory.Selects;

            // 提取参数
            builder = FixParam(builder, ps);

            var list = LoadData(session.Query(builder, 0, 0));
            //var list = session.Query(builder, 0, 0, LoadData);
            if (list == null || list.Count < 1) return null;

            // 如果正在使用单对象缓存，则批量进入
            LoadSingleCache(list);

            if (list.Count > 1 && DAL.Debug)
            {
                DAL.WriteLog("调用FindUnique(\"{0}\")不合理，只有返回唯一记录的查询条件才允许调用！", wh);
            }
            return list[0];
        }

        /// <summary>根据条件查找单个实体</summary>
        /// <param name="whereClause">查询条件</param>
        /// <returns></returns>
        [EditorBrowsable(EditorBrowsableState.Never)]
        public static TEntity Find(String whereClause)
        {
            var list = FindAll(whereClause, null, null, 0, 1);
            return list.Count < 1 ? null : list[0];
        }

        /// <summary>根据条件查找单个实体</summary>
        /// <param name="where">查询条件</param>
        /// <returns></returns>
        public static TEntity Find(Expression where)
        {
            var max = 1;

            // 优待主键查询
            if (where is FieldExpression fe && fe.Field != null && fe.Field.PrimaryKey) max = 0;

            var list = FindAll(where, null, null, 0, max);
            return list.Count < 1 ? null : list[0];
        }

        /// <summary>根据主键查找单个实体</summary>
        /// <param name="key">唯一主键的值</param>
        /// <returns></returns>
        public static TEntity FindByKey(Object key)
        {
            var field = Meta.Unique;
            if (field == null) throw new ArgumentNullException(nameof(Meta.Unique), "FindByKey方法要求" + typeof(TEntity).FullName + "有唯一主键！");

            // 唯一键为自增且参数小于等于0时，返回空
            if (Helper.IsNullKey(key, field.Type)) return null;

            return Find(field.Name, key);
        }

        /// <summary>根据主键查询一个实体对象用于表单编辑</summary>
        /// <param name="key">唯一主键的值</param>
        /// <returns></returns>
        public static TEntity FindByKeyForEdit(Object key)
        {
            var field = Meta.Unique;
            if (field == null) throw new ArgumentNullException("Meta.Unique", "FindByKeyForEdit方法要求该表有唯一主键！");

            // 参数为空时，返回新实例
            if (key == null)
            {
                //IEntityOperate factory = EntityFactory.CreateOperate(typeof(TEntity));
                return Meta.Factory.Create(true) as TEntity;
            }

            var type = field.Type;

            // 唯一键为自增且参数小于等于0时，返回新实例
            if (Helper.IsNullKey(key, type))
            {
                if (type.IsInt() && !field.IsIdentity && DAL.Debug) DAL.WriteLog("{0}的{1}字段是整型主键，你是否忘记了设置自增？", Meta.TableName, field.ColumnName);

                return Meta.Factory.Create(true) as TEntity;
            }

            // 自动分库分表
            var keyEntity = new TEntity();
            keyEntity[field.Name] = key;
            using var split = Meta.CreateShard(keyEntity);

            // 此外，一律返回 查找值，即使可能是空。而绝不能在找不到数据的情况下给它返回空，因为可能是找不到数据而已，而返回新实例会导致前端以为这里是新增数据
            var entity = Find(field.Name, key);

            // 判断实体
            if (entity == null)
            {
                String msg;
                if (Helper.IsNullKey(key, field.Type))
                    msg = $"参数错误！无法取得编号为{key}的{Meta.Table.Description}！可能未设置自增主键！";
                else
                    msg = $"参数错误！无法取得编号为{key}的{Meta.Table.Description}！";

                throw new XCodeException(msg);
            }

            return entity;
        }

        /// <summary>查询指定字段的最小值</summary>
        /// <param name="field">指定字段</param>
        /// <param name="where">条件字句</param>
        /// <returns></returns>
        public static Int32 FindMin(String field, Expression where = null)
        {
            var fd = Meta.Table.FindByName(field);
            var list = FindAll(where, fd, null, 0, 1);
            return list.Count < 1 ? 0 : Convert.ToInt32(list[0][fd.Name]);
        }

        /// <summary>查询指定字段的最大值</summary>
        /// <param name="field">指定字段</param>
        /// <param name="where">条件字句</param>
        /// <returns></returns>
        public static Int32 FindMax(String field, Expression where = null)
        {
            var fd = Meta.Table.FindByName(field);
            var list = FindAll(where, fd.Desc(), null, 0, 1);
            return list.Count < 1 ? 0 : Convert.ToInt32(list[0][fd.Name]);
        }
        #endregion

        #region 静态查询
        /// <summary>获取所有数据。获取大量数据时会非常慢，慎用。没有数据时返回空集合而不是null</summary>
        /// <returns>实体数组</returns>
        public static IList<TEntity> FindAll() => FindAll("", null, null, 0, 0);

        /// <summary>根据名称获取数据集。没有数据时返回空集合而不是null</summary>
        /// <param name="name"></param>
        /// <param name="value"></param>
        /// <returns></returns>
        [Obsolete("=>FindAll(Expression where, PageParameter page = null, String selects = null)")]
        [EditorBrowsable(EditorBrowsableState.Advanced)]
        public static IList<TEntity> FindAll(String name, Object value)
        {
            var fi = Meta.Table.FindByName(name);
            return FindAll(fi == value, null, null, 0, 0);
        }

        /// <summary>根据属性列表以及对应的值列表，查找单个实体</summary>
        /// <param name="names">属性名称集合</param>
        /// <param name="values">属性值集合</param>
        /// <returns></returns>
        [Obsolete("=>FindAll(Expression where, PageParameter page = null, String selects = null)")]
        [EditorBrowsable(EditorBrowsableState.Advanced)]
        public static IList<TEntity> FindAll(String[] names, Object[] values)
        {
            var exp = new WhereExpression();

            for (var i = 0; i < names.Length; i++)
            {
                var fi = Meta.Table.FindByName(names[i]);
                exp &= fi == values[i];
            }

            return FindAll(exp, null, null, 0, 0);
        }

        /// <summary>最标准的查询数据。没有数据时返回空集合而不是null</summary>
        /// <remarks>
        /// 最经典的批量查询，看这个Select @selects From Table Where @where Order By @order Limit @startRowIndex,@maximumRows，你就明白各参数的意思了。
        /// </remarks>
        /// <param name="where">条件字句，不带Where</param>
        /// <param name="order">排序字句，不带Order By</param>
        /// <param name="selects">查询列，默认null表示所有字段</param>
        /// <param name="startRowIndex">开始行，0表示第一行</param>
        /// <param name="maximumRows">最大返回行数，0表示所有行</param>
        /// <returns>实体集</returns>
        public static IList<TEntity> FindAll(String where, String order, String selects, Int64 startRowIndex, Int64 maximumRows)
        {
            var session = Meta.Session;

            var builder = CreateBuilder(where, order, selects, true);
            var list = LoadData(session.Query(builder, startRowIndex, maximumRows));

            // 如果正在使用单对象缓存，则批量进入
            if (selects.IsNullOrEmpty() || selects == "*") LoadSingleCache(list);

            return list;
        }

        /// <summary>最标准的查询数据。没有数据时返回空集合而不是null</summary>
        /// <remarks>
        /// 最经典的批量查询，看这个Select @selects From Table Where @where Order By @order Limit @startRowIndex,@maximumRows，你就明白各参数的意思了。
        /// </remarks>
        /// <param name="where">条件字句，不带Where</param>
        /// <param name="order">排序字句，不带Order By</param>
        /// <param name="selects">查询列，默认null表示所有字段</param>
        /// <param name="startRowIndex">开始行，0表示第一行</param>
        /// <param name="maximumRows">最大返回行数，0表示所有行</param>
        /// <returns>实体集</returns>
        public static IList<TEntity> FindAll(Expression where, String order, String selects, Int64 startRowIndex, Int64 maximumRows)
        {
            var session = Meta.Session;

            #region 海量数据查询优化
            // 海量数据尾页查询优化
            // 在海量数据分页中，取越是后面页的数据越慢，可以考虑倒序的方式
            // 只有在百万数据，且开始行大于五十万时才使用

            // 如下优化，避免了每次都调用Meta.Count而导致形成一次查询，虽然这次查询时间损耗不大
            // 但是绝大多数查询，都不需要进行类似的海量数据优化，显然，这个startRowIndex将会挡住99%以上的浪费
            Int64 count;
            if (startRowIndex > 500000 && (count = session.LongCount) > 1000000)
            {
                //// 计算本次查询的结果行数
                //var wh = where?.GetString(null);
                // 数据量巨大，每次都查总记录数很不划算，还不如用一个不太准的数据
                //if (!wh.IsNullOrEmpty()) count = FindCount(where, order, selects, startRowIndex, maximumRows);
                // 游标在中间偏后
                if (startRowIndex * 2 > count)
                {
                    var order2 = order;
                    var bk = false; // 是否跳过

                    #region 排序倒序
                    // 默认是自增字段的降序
                    var fi = Meta.Unique;
                    if (String.IsNullOrEmpty(order2) && fi != null && fi.IsIdentity) order2 = fi.Name + " Desc";

                    if (!String.IsNullOrEmpty(order2))
                    {
                        //2014-01-05 Modify by Apex
                        //处理order by带有函数的情况，避免分隔时将函数拆分导致错误
                        foreach (Match match in Regex.Matches(order2, @"\([^\)]*\)", RegexOptions.Singleline))
                        {
                            order2 = order2.Replace(match.Value, match.Value.Replace(",", "★"));
                        }
                        var ss = order2.Split(',');
                        var sb = Pool.StringBuilder.Get();
                        foreach (var item in ss)
                        {
                            var fn = item;
                            var od = "asc";

                            var p = fn.LastIndexOf(" ");
                            if (p > 0)
                            {
                                od = item.Substring(p).Trim().ToLower();
                                fn = item.Substring(0, p).Trim();
                            }

                            switch (od)
                            {
                                case "asc":
                                    od = "desc";
                                    break;
                                case "desc":
                                    //od = "asc";
                                    od = null;
                                    break;
                                default:
                                    bk = true;
                                    break;
                            }
                            if (bk) break;

                            if (sb.Length > 0) sb.Append(", ");
                            sb.AppendFormat("{0} {1}", fn, od);
                        }

                        order2 = sb.Put(true).Replace("★", ",");
                    }
                    #endregion

                    // 没有排序的实在不适合这种办法，因为没办法倒序
                    if (!order2.IsNullOrEmpty())
                    {
                        // 最大可用行数改为实际最大可用行数
                        var max = (Int32)Math.Min(maximumRows, count - startRowIndex);
                        if (max <= 0) return new List<TEntity>();

                        var start = (Int32)(count - (startRowIndex + maximumRows));
                        var builder2 = CreateBuilder(where, order2, selects);
                        var list = LoadData(session.Query(builder2, start, max));
                        if (list == null || list.Count < 1) return list;

                        // 如果正在使用单对象缓存，则批量进入
                        if (selects.IsNullOrEmpty() || selects == "*") LoadSingleCache(list);

                        // 因为这样取得的数据是倒过来的，所以这里需要再倒一次
                        //list.Reverse();
                        return list.Reverse().ToList();
                    }
                }
            }
            #endregion

            // 自动分表
            var shards = Meta.ShardPolicy?.Shards(where);
            if (shards == null)
            {
                var builder = CreateBuilder(where, order, selects);
                var list2 = LoadData(session.Query(builder, startRowIndex, maximumRows));

                // 如果正在使用单对象缓存，则批量进入
                if (selects.IsNullOrEmpty() || selects == "*") LoadSingleCache(list2);

                return list2;
            }
            else
            {
                // 暂时仅支持row=0，否则不好处理多表查询
                var row = startRowIndex;
                var max = maximumRows;

                var rs = new List<TEntity>();
                foreach (var shard in shards)
                {
                    using var split = Meta.CreateSplit(shard.ConnName, shard.TableName);

                    var builder = CreateBuilder(where, order, selects);
                    var list2 = LoadData(Meta.Session.Query(builder, row, max));
                    if (list2.Count > 0) rs.AddRange(list2);
                    if (rs.Count >= maximumRows) return rs;

                    max -= list2.Count;
                }
                return rs;
            }
        }

        /// <summary>同时查询满足条件的记录集和记录总数。没有数据时返回空集合而不是null</summary>
        /// <param name="where">条件，不带Where</param>
        /// <param name="page">分页排序参数，同时返回满足条件的总记录数</param>
        /// <param name="selects">查询列，默认null表示所有字段</param>
        /// <returns></returns>
        public static IList<TEntity> FindAll(Expression where, PageParameter page = null, String selects = null)
        {
            if (page == null) return FindAll(where, null, selects, 0, 0);

            // 页面参数携带进来的扩展查询
            if (page.State is Expression exp)
                where &= exp;
            else if (page.State is WhereBuilder builder)
            {
                if (builder.Factory == null) builder.Factory = Meta.Factory;
                where &= builder.GetExpression();
            }

            // 先查询满足条件的记录数，如果没有数据，则直接返回空集合，不再查询数据
            var session = Meta.Session;
            if (page.RetrieveTotalCount)
            {
                Int64 rows;

                // 如果总记录数超过10万，为了提高性能，返回快速查找且带有缓存的总记录数
                if ((where == null || where.IsEmpty) && session.LongCount > 100_000)
                    rows = session.LongCount;
                else
                    rows = FindCount(where, null, selects, 0, 0);
                if (rows <= 0) return new List<TEntity>();

                page.TotalCount = rows;
            }

            // 验证排序字段，避免非法
            var orderby = page.OrderBy;
            if (!page.Sort.IsNullOrEmpty())
            {
                var st = Meta.Table.FindByName(page.Sort);
                page.OrderBy = null;
                page.Sort = session.Dal.Db.FormatName(st);
                orderby = page.OrderBy;

                //!!! 恢复排序字段，否则属性名和字段名不一致时前台无法降序
                page.Sort = st?.Name;
            }

            // 采用起始行还是分页
            IList<TEntity> list;
            if (page.StartRow >= 0)
                list = FindAll(where, orderby, selects, page.StartRow, page.PageSize);
            else
                list = FindAll(where, orderby, selects, (page.PageIndex - 1) * page.PageSize, page.PageSize);

            if (list == null || list.Count == 0) return list;

            // 统计数据。100万以上数据要求带where才支持统计
            if (page.RetrieveState &&
                (page.RetrieveTotalCount && page.TotalCount < 10_000_000
                || Meta.Session.LongCount < 10_000_000 || where != null)
                )
            {
                var selectStat = Meta.Factory.SelectStat;
                if (!selectStat.IsNullOrEmpty()) page.State = FindAll(where, null, selectStat).FirstOrDefault();
            }

            return list;
        }

        /// <summary>执行SQl获取数据集</summary>
        /// <param name="sql">SQL语句</param>
        /// <returns>实体集</returns>
        public static IList<TEntity> FindAll(String sql)
        {
            var session = Meta.Session;

            return LoadData(session.Query(sql));
        }

        /// <summary>查询数据，返回内存表DbTable而不是实体列表</summary>
        /// <remarks>
        /// 最经典的批量查询，看这个Select @selects From Table Where @where Order By @order Limit @startRowIndex,@maximumRows，你就明白各参数的意思了。
        /// </remarks>
        /// <param name="where">条件字句，不带Where</param>
        /// <param name="order">排序字句，不带Order By</param>
        /// <param name="selects">查询列，默认null表示所有字段</param>
        /// <param name="startRowIndex">开始行，0表示第一行</param>
        /// <param name="maximumRows">最大返回行数，0表示所有行</param>
        /// <returns>内存表</returns>
        public static DbTable FindData(Expression where, String order, String selects, Int64 startRowIndex, Int64 maximumRows)
        {
            var session = Meta.Session;

            var builder = CreateBuilder(where, order, selects);
            return session.Query(builder, startRowIndex, maximumRows);
        }
        #endregion

        #region 缓存查询
        /// <summary>查找所有缓存。没有数据时返回空集合而不是null</summary>
        /// <returns></returns>
        public static IList<TEntity> FindAllWithCache() => Meta.Session.Cache.Entities;
        #endregion

        #region 异步查询
#if !NET40
        /// <summary>根据条件查找单个实体</summary>
        /// <param name="where">查询条件</param>
        /// <returns></returns>
        public static async Task<TEntity> FindAsync(Expression where)
        {
            var max = 1;

            // 优待主键查询
            if (where is FieldExpression fe && fe.Field != null && fe.Field.PrimaryKey) max = 0;

            var list = await FindAllAsync(where, null, null, 0, max);
            return list.Count < 1 ? null : list[0];
        }

        /// <summary>获取所有数据。获取大量数据时会非常慢，慎用。没有数据时返回空集合而不是null</summary>
        /// <returns>实体数组</returns>
        public static Task<IList<TEntity>> FindAllAsync() => FindAllAsync(new WhereExpression(), null, null, 0, 0);

        /// <summary>最标准的查询数据。没有数据时返回空集合而不是null</summary>
        /// <remarks>
        /// 最经典的批量查询，看这个Select @selects From Table Where @where Order By @order Limit @startRowIndex,@maximumRows，你就明白各参数的意思了。
        /// </remarks>
        /// <param name="where">条件字句，不带Where</param>
        /// <param name="order">排序字句，不带Order By</param>
        /// <param name="selects">查询列，默认null表示所有字段</param>
        /// <param name="startRowIndex">开始行，0表示第一行</param>
        /// <param name="maximumRows">最大返回行数，0表示所有行</param>
        /// <returns>实体集</returns>
        public static async Task<IList<TEntity>> FindAllAsync(Expression where, String order, String selects, Int64 startRowIndex, Int64 maximumRows)
        {
            var session = Meta.Session;

        #region 海量数据查询优化
            // 海量数据尾页查询优化
            // 在海量数据分页中，取越是后面页的数据越慢，可以考虑倒序的方式
            // 只有在百万数据，且开始行大于五十万时才使用

            // 如下优化，避免了每次都调用Meta.Count而导致形成一次查询，虽然这次查询时间损耗不大
            // 但是绝大多数查询，都不需要进行类似的海量数据优化，显然，这个startRowIndex将会挡住99%以上的浪费
            Int64 count;
            if (startRowIndex > 500000 && (count = session.LongCount) > 1000000)
            {
                //// 计算本次查询的结果行数
                //var wh = where?.GetString(null);
                // 数据量巨大，每次都查总记录数很不划算，还不如用一个不太准的数据
                //if (!wh.IsNullOrEmpty()) count = FindCount(where, order, selects, startRowIndex, maximumRows);
                // 游标在中间偏后
                if (startRowIndex * 2 > count)
                {
                    var order2 = order;
                    var bk = false; // 是否跳过

        #region 排序倒序
                    // 默认是自增字段的降序
                    var fi = Meta.Unique;
                    if (String.IsNullOrEmpty(order2) && fi != null && fi.IsIdentity) order2 = fi.Name + " Desc";

                    if (!String.IsNullOrEmpty(order2))
                    {
                        //2014-01-05 Modify by Apex
                        //处理order by带有函数的情况，避免分隔时将函数拆分导致错误
                        foreach (Match match in Regex.Matches(order2, @"\([^\)]*\)", RegexOptions.Singleline))
                        {
                            order2 = order2.Replace(match.Value, match.Value.Replace(",", "★"));
                        }
                        var ss = order2.Split(',');
                        var sb = Pool.StringBuilder.Get();
                        foreach (var item in ss)
                        {
                            var fn = item;
                            var od = "asc";

                            var p = fn.LastIndexOf(" ");
                            if (p > 0)
                            {
                                od = item.Substring(p).Trim().ToLower();
                                fn = item.Substring(0, p).Trim();
                            }

                            switch (od)
                            {
                                case "asc":
                                    od = "desc";
                                    break;
                                case "desc":
                                    //od = "asc";
                                    od = null;
                                    break;
                                default:
                                    bk = true;
                                    break;
                            }
                            if (bk) break;

                            if (sb.Length > 0) sb.Append(", ");
                            sb.AppendFormat("{0} {1}", fn, od);
                        }

                        order2 = sb.Put(true).Replace("★", ",");
                    }
        #endregion

                    // 没有排序的实在不适合这种办法，因为没办法倒序
                    if (!order2.IsNullOrEmpty())
                    {
                        // 最大可用行数改为实际最大可用行数
                        var max = (Int32)Math.Min(maximumRows, count - startRowIndex);
                        if (max <= 0) return new List<TEntity>();

                        var start = (Int32)(count - (startRowIndex + maximumRows));
                        var builder2 = CreateBuilder(where, order2, selects);
                        var list = LoadData(await session.QueryAsync(builder2, start, max));
                        if (list == null || list.Count < 1) return list;

                        // 如果正在使用单对象缓存，则批量进入
                        if (selects.IsNullOrEmpty() || selects == "*") LoadSingleCache(list);

                        // 因为这样取得的数据是倒过来的，所以这里需要再倒一次
                        //list.Reverse();
                        return list.Reverse().ToList();
                    }
                }
            }
        #endregion

            var builder = CreateBuilder(where, order, selects);
            var list2 = LoadData(await session.QueryAsync(builder, startRowIndex, maximumRows));

            // 如果正在使用单对象缓存，则批量进入
            if (selects.IsNullOrEmpty() || selects == "*") LoadSingleCache(list2);

            return list2;
        }

        /// <summary>同时查询满足条件的记录集和记录总数。没有数据时返回空集合而不是null</summary>
        /// <param name="where">条件，不带Where</param>
        /// <param name="page">分页排序参数，同时返回满足条件的总记录数</param>
        /// <param name="selects">查询列，默认null表示所有字段</param>
        /// <returns></returns>
        public static async Task<IList<TEntity>> FindAllAsync(Expression where, PageParameter page = null, String selects = null)
        {
            if (page == null) return await FindAllAsync(where, null, selects, 0, 0);

            // 页面参数携带进来的扩展查询
            if (page.State is Expression exp)
                where &= exp;
            else if (page.State is WhereBuilder builder)
            {
                if (builder.Factory == null) builder.Factory = Meta.Factory;
                where &= builder.GetExpression();
            }

            // 先查询满足条件的记录数，如果没有数据，则直接返回空集合，不再查询数据
            var session = Meta.Session;
            if (page.RetrieveTotalCount)
            {
                Int64 rows;

                // 如果总记录数超过10万，为了提高性能，返回快速查找且带有缓存的总记录数
                if ((where == null || where.IsEmpty) && session.LongCount > 100_000)
                    rows = session.LongCount;
                else
                    rows = await FindCountAsync(where, null, selects, 0, 0);
                if (rows <= 0) return new List<TEntity>();

                page.TotalCount = rows;
            }

            // 验证排序字段，避免非法
            var orderby = page.OrderBy;
            if (!page.Sort.IsNullOrEmpty())
            {
                var st = Meta.Table.FindByName(page.Sort);
                page.OrderBy = null;
                page.Sort = session.Dal.Db.FormatName(st);
                orderby = page.OrderBy;

                //!!! 恢复排序字段，否则属性名和字段名不一致时前台无法降序
                page.Sort = st?.Name;
            }

            // 采用起始行还是分页
            IList<TEntity> list;
            if (page.StartRow >= 0)
                list = await FindAllAsync(where, orderby, selects, page.StartRow, page.PageSize);
            else
                list = await FindAllAsync(where, orderby, selects, (page.PageIndex - 1) * page.PageSize, page.PageSize);

            if (list == null || list.Count == 0) return list;

            // 统计数据。100万以上数据要求带where才支持统计
            if (page.RetrieveState &&
                (page.RetrieveTotalCount && page.TotalCount < 10_000_000
                || Meta.Session.LongCount < 10_000_000 || where != null)
                )
            {
                var selectStat = Meta.Factory.SelectStat;
                if (!selectStat.IsNullOrEmpty()) page.State = (await FindAllAsync(where, null, selectStat)).FirstOrDefault();
            }

            return list;
        }

        /// <summary>返回总记录数</summary>
        /// <returns></returns>
        public static Task<Int64> FindCountAsync() => FindCountAsync(new WhereExpression(), null, null, 0, 0);

        /// <summary>返回总记录数</summary>
        /// <param name="where">条件，不带Where</param>
        /// <param name="order">排序，不带Order By。这里无意义，仅仅为了保持与FindAll相同的方法签名</param>
        /// <param name="selects">查询列。这里无意义，仅仅为了保持与FindAll相同的方法签名</param>
        /// <param name="startRowIndex">开始行，0表示第一行。这里无意义，仅仅为了保持与FindAll相同的方法签名</param>
        /// <param name="maximumRows">最大返回行数，0表示所有行。这里无意义，仅仅为了保持与FindAll相同的方法签名</param>
        /// <returns>总行数</returns>
        public static Task<Int64> FindCountAsync(Expression where, String order = null, String selects = null, Int64 startRowIndex = 0, Int64 maximumRows = 0)
        {
            var session = Meta.Session;
            var db = session.Dal.Db;
            var ps = db.UseParameter ? new Dictionary<String, Object>() : null;
            var wh = where?.GetString(db, ps);

            //// 如果总记录数超过10万，为了提高性能，返回快速查找且带有缓存的总记录数
            //if (String.IsNullOrEmpty(wh) && session.LongCount > 100000) return session.LongCount;

            var builder = new SelectBuilder
            {
                Table = session.FormatedTableName,
                Where = wh
            };

            // 提取参数
            builder = FixParam(builder, ps);

            // 分组查分组数的时候，必须带上全部selects字段
            if (!builder.GroupBy.IsNullOrEmpty()) builder.Column = selects;

            return session.QueryCountAsync(builder);
        }
#endif
        #endregion

        #region 取总记录数
        /// <summary>返回总记录数</summary>
        /// <returns></returns>
        public static Int64 FindCount() => FindCount("", null, null, 0, 0);

        /// <summary>返回总记录数</summary>
        /// <param name="where">条件，不带Where</param>
        /// <param name="order">排序，不带Order By。这里无意义，仅仅为了保持与FindAll相同的方法签名</param>
        /// <param name="selects">查询列。这里无意义，仅仅为了保持与FindAll相同的方法签名</param>
        /// <param name="startRowIndex">开始行，0表示第一行。这里无意义，仅仅为了保持与FindAll相同的方法签名</param>
        /// <param name="maximumRows">最大返回行数，0表示所有行。这里无意义，仅仅为了保持与FindAll相同的方法签名</param>
        /// <returns>总行数</returns>
        public static Int32 FindCount(String where, String order = null, String selects = null, Int64 startRowIndex = 0, Int64 maximumRows = 0)
        {
            var session = Meta.Session;

            //// 如果总记录数超过10万，为了提高性能，返回快速查找且带有缓存的总记录数
            //if (String.IsNullOrEmpty(where) && session.LongCount > 100000) return session.Count;

            var sb = new SelectBuilder
            {
                Table = session.FormatedTableName,
                Where = where
            };

            // 分组查分组数的时候，必须带上全部selects字段
            if (!sb.GroupBy.IsNullOrEmpty()) sb.Column = selects;

            return session.QueryCount(sb);
        }

        /// <summary>返回总记录数</summary>
        /// <param name="where">条件，不带Where</param>
        /// <param name="order">排序，不带Order By。这里无意义，仅仅为了保持与FindAll相同的方法签名</param>
        /// <param name="selects">查询列。这里无意义，仅仅为了保持与FindAll相同的方法签名</param>
        /// <param name="startRowIndex">开始行，0表示第一行。这里无意义，仅仅为了保持与FindAll相同的方法签名</param>
        /// <param name="maximumRows">最大返回行数，0表示所有行。这里无意义，仅仅为了保持与FindAll相同的方法签名</param>
        /// <returns>总行数</returns>
        public static Int64 FindCount(Expression where, String order = null, String selects = null, Int64 startRowIndex = 0, Int64 maximumRows = 0)
        {
            var session = Meta.Session;
            var db = session.Dal.Db;
            var ps = db.UseParameter ? new Dictionary<String, Object>() : null;
            var wh = where?.GetString(db, ps);

            //// 如果总记录数超过10万，为了提高性能，返回快速查找且带有缓存的总记录数
            //if (String.IsNullOrEmpty(wh) && session.LongCount > 100000) return session.LongCount;

            var builder = new SelectBuilder
            {
                Table = session.FormatedTableName,
                Where = wh
            };

            // 提取参数
            builder = FixParam(builder, ps);

            // 分组查分组数的时候，必须带上全部selects字段
            if (!builder.GroupBy.IsNullOrEmpty()) builder.Column = selects;

            // 自动分表
            var shards = Meta.ShardPolicy?.Shards(where);
            if (shards == null)
            {
                return session.QueryCount(builder);
            }
            else
            {
                var rs = 0;
                foreach (var shard in shards)
                {
                    using var split = Meta.CreateSplit(shard.ConnName, shard.TableName);

                    session = Meta.Session;
                    builder.Table = session.FormatedTableName;
                    rs += session.QueryCount(builder);
                }
                return rs;
            }
        }

        ///// <summary>执行SQL返回总记录数</summary>
        ///// <returns>总行数</returns>
        //public static Int32 FindCount(String sql)
        //{
        //    if (!sql.ToLower().Contains("select"))
        //        return FindCount(sql, null, null, 0, 0);

        //    var session = Meta.Session;

        //    return session.QueryCount(sql);
        //}
        #endregion

        #region 获取查询SQL
        /// <summary>获取查询SQL。主要用于构造子查询</summary>
        /// <param name="where">条件，不带Where</param>
        /// <param name="order">排序，不带Order By</param>
        /// <param name="selects">查询列</param>
        /// <param name="startRowIndex">开始行，0表示第一行</param>
        /// <param name="maximumRows">最大返回行数，0表示所有行</param>
        /// <returns>实体集</returns>
        public static SelectBuilder FindSQL(String where, String order, String selects, Int32 startRowIndex = 0, Int32 maximumRows = 0)
        {
            var needOrderByID = startRowIndex > 0 || maximumRows > 0;
            var builder = CreateBuilder(where, order, selects, needOrderByID);
            return Meta.Session.Dal.PageSplit(builder, startRowIndex, maximumRows);
        }

        /// <summary>获取查询唯一键的SQL。比如Select ID From Table</summary>
        /// <param name="where"></param>
        /// <returns></returns>
        public static SelectBuilder FindSQLWithKey(String where = null)
        {
            var columnName = Meta.Session.Dal.Db.FormatName(Meta.Unique.Field);
            return FindSQL(where, null, columnName, 0, 0);
        }
        #endregion

        #region 高级查询
        /// <summary>查询满足条件的记录集，分页、排序。没有数据时返回空集合而不是null</summary>
        /// <param name="key">关键字</param>
        /// <param name="order">排序，不带Order By</param>
        /// <param name="startRowIndex">开始行，0表示第一行</param>
        /// <param name="maximumRows">最大返回行数，0表示所有行</param>
        /// <returns>实体集</returns>
        [Obsolete("=>Search(DateTime start, DateTime end, String key, PageParameter page)")]
        public static IList<TEntity> Search(String key, String order, Int64 startRowIndex, Int64 maximumRows) => FindAll(SearchWhereByKeys(key, null), order, null, startRowIndex, maximumRows);

        /// <summary>查询满足条件的记录总数，分页和排序无效，带参数是因为ObjectDataSource要求它跟Search统一</summary>
        /// <param name="key">关键字</param>
        /// <param name="order">排序，不带Order By</param>
        /// <param name="startRowIndex">开始行，0表示第一行</param>
        /// <param name="maximumRows">最大返回行数，0表示所有行</param>
        /// <returns>记录数</returns>
        [Obsolete("=>Search(DateTime start, DateTime end, String key, PageParameter page)")]
        public static Int32 SearchCount(String key, String order, Int64 startRowIndex, Int64 maximumRows) => (Int32)FindCount(SearchWhereByKeys(key, null), null, null, 0, 0);

        /// <summary>同时查询满足条件的记录集和记录总数。没有数据时返回空集合而不是null</summary>
        /// <param name="key"></param>
        /// <param name="page">分页排序参数，同时返回满足条件的总记录数</param>
        /// <returns></returns>
        //[Obsolete("=>Search(DateTime start, DateTime end, String key, PageParameter page)")]
        public static IList<TEntity> Search(String key, PageParameter page) => FindAll(SearchWhereByKeys(key), page);

        /// <summary>同时查询满足条件的记录集和记录总数。没有数据时返回空集合而不是null</summary>
        /// <param name="start">开始时间</param>
        /// <param name="end">结束时间</param>
        /// <param name="key">关键字</param>
        /// <param name="page">分页排序参数，同时返回满足条件的总记录数</param>
        /// <returns></returns>
        public static IList<TEntity> Search(DateTime start, DateTime end, String key, PageParameter page)
        {
            var df = Meta.Factory.Default as TEntity;
            return FindAll(df.SearchWhere(start, end, key, page), page);
        }

        /// <summary>构造高级查询条件</summary>
        /// <param name="start">开始时间</param>
        /// <param name="end">结束时间</param>
        /// <param name="key">关键字</param>
        /// <param name="page">分页排序参数，同时返回满足条件的总记录数</param>
        /// <returns></returns>
        protected virtual WhereExpression SearchWhere(DateTime start, DateTime end, String key, PageParameter page)
        {
            var exp = SearchWhereByKeys(key);

            if (start > DateTime.MinValue || end > DateTime.MinValue)
            {
                var fi = Meta.Factory.MasterTime;
                if (fi != null) exp &= fi.Between(start, end);
            }

            return exp;
        }

        /// <summary>根据空格分割的关键字集合构建查询条件</summary>
        /// <param name="keys">空格分割的关键字集合</param>
        /// <param name="fields">要查询的字段，默认为空表示查询所有字符串字段</param>
        /// <param name="func">处理每一个查询关键字的回调函数</param>
        /// <returns></returns>
        public static WhereExpression SearchWhereByKeys(String keys, FieldItem[] fields = null, Func<String, FieldItem[], WhereExpression> func = null)
        {
            var exp = new WhereExpression();
            if (String.IsNullOrEmpty(keys)) return exp;

            if (func == null) func = SearchWhereByKey;

            var ks = keys.Split(" ");

            for (var i = 0; i < ks.Length; i++)
            {
                if (!ks[i].IsNullOrWhiteSpace()) exp &= func(ks[i].Trim(), fields);
            }

            return exp;
        }

        /// <summary>构建关键字查询条件</summary>
        /// <param name="key">关键字</param>
        /// <param name="fields">要查询的字段，默认为空表示查询所有字符串字段</param>
        /// <returns></returns>
        public static WhereExpression SearchWhereByKey(String key, FieldItem[] fields = null)
        {
            var exp = new WhereExpression();
            if (key.IsNullOrEmpty()) return exp;

            if (fields == null || fields.Length == 0) fields = Meta.Fields;
            foreach (var item in fields)
            {
                if (item.Type != typeof(String)) continue;

                exp |= item.Contains(key);
            }

            return exp;
        }
        #endregion

        #region 静态操作
        /// <summary>把一个实体对象持久化到数据库</summary>
        /// <param name="obj">实体对象</param>
        /// <returns>返回受影响的行数</returns>
        [Obsolete("=>entity.Insert()")]
        [EditorBrowsable(EditorBrowsableState.Advanced)]
        public static Int32 Insert(TEntity obj) => obj.Insert();

        /// <summary>把一个实体对象持久化到数据库</summary>
        /// <param name="names">更新属性列表</param>
        /// <param name="values">更新值列表</param>
        /// <returns>返回受影响的行数</returns>
        [EditorBrowsable(EditorBrowsableState.Advanced)]
        public static Int32 Insert(String[] names, Object[] values) => Persistence.Insert(Meta.Session, names, values);

        /// <summary>把一个实体对象更新到数据库</summary>
        /// <param name="obj">实体对象</param>
        /// <returns>返回受影响的行数</returns>
        [Obsolete("=>entity.Update()")]
        [EditorBrowsable(EditorBrowsableState.Advanced)]
        public static Int32 Update(TEntity obj) => obj.Update();

        /// <summary>更新一批实体数据</summary>
        /// <param name="setClause">要更新的项和数据</param>
        /// <param name="whereClause">指定要更新的实体</param>
        /// <returns></returns>
        [EditorBrowsable(EditorBrowsableState.Advanced)]
        public static Int32 Update(String setClause, String whereClause) => Persistence.Update(Meta.Session, setClause, whereClause);

        /// <summary>更新一批实体数据</summary>
        /// <param name="setNames">更新属性列表</param>
        /// <param name="setValues">更新值列表</param>
        /// <param name="whereNames">条件属性列表</param>
        /// <param name="whereValues">条件值列表</param>
        /// <returns>返回受影响的行数</returns>
        [EditorBrowsable(EditorBrowsableState.Advanced)]
        public static Int32 Update(String[] setNames, Object[] setValues, String[] whereNames, Object[] whereValues) => Persistence.Update(Meta.Session, setNames, setValues, whereNames, whereValues);

        /// <summary>
        /// 从数据库中删除指定实体对象。
        /// 实体类应该实现该方法的另一个副本，以唯一键或主键作为参数
        /// </summary>
        /// <param name="obj">实体对象</param>
        /// <returns>返回受影响的行数，可用于判断被删除了多少行，从而知道操作是否成功</returns>
        [Obsolete("=>entity.Delete()")]
        [EditorBrowsable(EditorBrowsableState.Advanced)]
        public static Int32 Delete(TEntity obj) => obj.Delete();

        /// <summary>从数据库中删除指定条件的实体对象。</summary>
        /// <param name="whereClause">限制条件</param>
        /// <returns></returns>
        [EditorBrowsable(EditorBrowsableState.Advanced)]
        public static Int32 Delete(String whereClause) => Persistence.Delete(Meta.Session, whereClause);

        /// <summary>从数据库中删除指定属性列表和值列表所限定的实体对象。</summary>
        /// <param name="names">属性列表</param>
        /// <param name="values">值列表</param>
        /// <returns></returns>
        [EditorBrowsable(EditorBrowsableState.Advanced)]
        public static Int32 Delete(String[] names, Object[] values) => Persistence.Delete(Meta.Session, names, values);

        /// <summary>把一个实体对象更新到数据库</summary>
        /// <param name="obj">实体对象</param>
        /// <returns>返回受影响的行数</returns>
        [Obsolete("=>entity.Save()")]
        [EditorBrowsable(EditorBrowsableState.Advanced)]
        public static Int32 Save(TEntity obj) => obj.Save();
        #endregion

        #region 构造SQL语句
        /// <summary>构造SQL查询语句</summary>
        /// <param name="where">条件</param>
        /// <param name="order">排序</param>
        /// <param name="selects">选择列</param>
        /// <returns></returns>
        public static SelectBuilder CreateBuilder(Expression where, String order, String selects)
        {
            var session = Meta.Session;
            var db = session.Dal.Db;
            var ps = db.UseParameter ? new Dictionary<String, Object>() : null;
            var wh = where?.GetString(db, ps);
            var builder = CreateBuilder(wh, order, selects, true);

            builder = FixParam(builder, ps);

            return builder;
        }

        static SelectBuilder CreateBuilder(String where, String order, String selects, Boolean needOrderByID)
        {
            var factory = Meta.Factory;
            var session = Meta.Session;
            var db = session.Dal.Db;

            var builder = new SelectBuilder
            {
                Column = selects,
                Table = session.FormatedTableName,
                OrderBy = order,
                // 谨记：某些项目中可能在where中使用了GroupBy，在分页时可能报错
                Where = where
            };

            // chenqi [2018-5-7] 
            // 处理Select列
            // SQL Server数据库特殊处理：由于T-SQL查询列为*号，order by未使用索引字段，将导致索引不会被命中。
            if (session.Dal.DbType == DatabaseType.SqlServer)
            {
                if (builder.Column.IsNullOrEmpty() || builder.Column.Equals("*"))
                {
                    var fields = factory.Selects;
                    if (fields.IsNullOrWhiteSpace())
                        //fields = Meta.Factory.FieldNames.Select(Meta.FormatName).Join(",");
                        //不能直接通过获取FieldNames的方式拼接查询字段，如果列名和实际的属性名称存在差异的情况下会导致查询错误 By Xiyunfei
                        fields = factory.Fields.Join(",", e => db.FormatName(e.Field));
                    builder.Column = fields;
                }
            }
            else
            {
                if (builder.Column.IsNullOrEmpty())
                    builder.Column = factory.Selects;
            }

            // XCode对于默认排序的规则：整型主键降序，其它情况默认
            // 返回所有记录
            if (!needOrderByID) return builder;

            var fi = Meta.Unique;
            if (fi != null && fi.Type.IsInt())
            {
                builder.Key = db.FormatName(fi.Field);

                // 默认获取数据时，还是需要指定按照自增字段降序，符合使用习惯
                // 有GroupBy也不能加排序
                if (builder.OrderBy.IsNullOrEmpty() &&
                    builder.GroupBy.IsNullOrEmpty() &&
                    // 未指定查询字段的时候才默认加上排序，因为指定查询字段的很多时候是统计
                    (selects.IsNullOrWhiteSpace() || selects == "*")
                    )
                {
                    // 数字降序，其它升序
                    var b = fi.Type.IsInt();
                    builder.IsDesc = b;
                    // 修正没有设置builder.IsInt导致分页没有选择最佳的MaxMin的BUG，感谢 @RICH(20371423)
                    builder.IsInt = b;

                    builder.OrderBy = builder.KeyOrder;
                }
            }
            else
            {
                // 如果找不到唯一键，并且排序又为空，则采用全部字段一起，确保MSSQL能够分页
                if (builder.OrderBy.IsNullOrEmpty() && session.Dal.DbType == DatabaseType.SqlServer)
                {
                    var pks = Meta.Table.PrimaryKeys;
                    if (pks != null && pks.Length > 0)
                    {
                        builder.Key = db.FormatName(pks[0].Field);

                        //chenqi [2017-5-7] 非自增列 + order为空时，指定order by 主键
                        builder.OrderBy = builder.Key;
                    }
                }
            }
            return builder;
        }

        static SelectBuilder FixParam(SelectBuilder builder, IDictionary<String, Object> ps)
        {
            // 提取参数
            if (ps != null)
            {
                foreach (var item in ps)
                {
                    var dp = Meta.Session.Dal.Db.CreateParameter(item.Key, item.Value, Meta.Table.FindByName(item.Key)?.Field);
                    //// 不能传递类型，因为参数名可能已经改变
                    //var dp = Meta.Session.Dal.Db.CreateParameter(item.Key, item.Value);

                    builder.Parameters.Add(dp);
                }
            }

            return builder;
        }
        #endregion

        #region 获取/设置 字段值
        /// <summary>获取/设置 字段值。</summary>
        /// <remarks>
        /// 一个索引，反射实现。
        /// 派生实体类可重写该索引，以避免发射带来的性能损耗。
        /// 基类已经实现了通用的快速访问，但是这里仍然重写，以增加控制，
        /// 比如字段名是属性名前面加上_，并且要求是实体字段才允许这样访问，否则一律按属性处理。
        /// </remarks>
        /// <param name="name">字段名</param>
        /// <returns></returns>
        public override Object this[String name]
        {
            get
            {
                // 扩展属性
                if (Meta.Table.ExtendFieldNames.Contains(name))
                {
                    var pi = GetType().GetPropertyEx(name, true);
                    if (pi != null && pi.CanRead) return this.GetValue(pi);
                }

                // 检查动态增加的字段，返回默认值
                var f = Meta.Table.FindByName(name) as FieldItem;

                if (_Items != null && _Items.TryGetValue(name, out var obj))
                {
                    if (f != null && f.IsDynamic) return obj.ChangeType(f.Type);

                    return obj;
                }

                if (f != null && f.IsDynamic) return f.Type.CreateInstance();

                //if (_Extends != null) return Extends[name];

                return null;
            }
            set
            {
                // 扩展属性
                if (Meta.Table.ExtendFieldNames.Contains(name))
                {
                    var pi = GetType().GetPropertyEx(name, true);
                    if (pi != null && pi.CanWrite)
                    {
                        this.SetValue(pi, value);
                        return;
                    }
                }

                // 检查动态增加的字段，返回默认值
                if (Meta.Table.FindByName(name) is FieldItem f && f.IsDynamic) value = value.ChangeType(f.Type);

                //Extends[name] = value;
                Items[name] = value;
            }
        }
        #endregion

        #region 序列化
        Boolean IAccessor.Read(Stream stream, Object context) => OnRead(stream, context, false);

        Boolean IAccessor.Write(Stream stream, Object context) => OnWrite(stream, context, false);

        /// <summary>从数据流反序列化</summary>
        /// <param name="stream">数据流</param>
        /// <param name="context">上下文</param>
        /// <param name="extend">是否序列化扩展属性</param>
        protected virtual Boolean OnRead(Stream stream, Object context, Boolean extend)
        {
            if (context is not Binary bn) bn = new Binary { Stream = stream, EncodeInt = true };

            var fs = extend ? Meta.AllFields : Meta.Fields;
            foreach (var fi in fs)
            {
                // 顺序要求很高
                this[fi.Name] = bn.Read(fi.Type);
            }

            return true;
        }

        /// <summary>二进制序列化到数据流</summary>
        /// <param name="stream">数据流</param>
        /// <param name="context">上下文</param>
        /// <param name="extend">是否序列化扩展属性</param>
        protected virtual Boolean OnWrite(Stream stream, Object context, Boolean extend)
        {
            if (context is not Binary bn) bn = new Binary { Stream = stream, EncodeInt = true };

            var fs = extend ? Meta.AllFields : Meta.Fields;
            foreach (var fi in fs)
            {
                bn.Write(this[fi.Name], fi.Type);
            }

            return true;
        }
        #endregion

        #region 克隆
        /// <summary>创建当前对象的克隆对象，仅拷贝基本字段</summary>
        /// <returns></returns>
        public override Object Clone() => CloneEntity();

        /// <summary>克隆实体。创建当前对象的克隆对象，仅拷贝基本字段</summary>
        /// <param name="setDirty">是否设置脏数据。默认不设置</param>
        /// <returns></returns>
        public virtual TEntity CloneEntity(Boolean setDirty = false)
        {
            var obj = Meta.Factory.Create() as TEntity;
            foreach (var fi in Meta.Fields)
            {
                if (setDirty)
                    obj.SetItem(fi.Name, this[fi.Name]);
                else
                    obj[fi.Name] = this[fi.Name];
            }

            //Extends.CopyTo(obj.Extends);
            if (_Items != null && _Items.Count > 0)
            {
                foreach (var item in _Items)
                {
                    this[item.Key] = item.Value;
                }
            }

            return obj;
        }

        /// <summary>克隆实体</summary>
        /// <param name="setDirty"></param>
        /// <returns></returns>
        internal protected override IEntity CloneEntityInternal(Boolean setDirty = true) => CloneEntity(setDirty);
        #endregion

        #region 其它
        /// <summary>已重载。</summary>
        /// <returns></returns>
        public override String ToString()
        {
            // 优先主字段作为实体对象的字符串显示
            if (Meta.Master != null && Meta.Master != Meta.Unique) return this[Meta.Master.Name] + "";

            // 优先采用业务主键，也就是唯一索引
            var table = Meta.Table.DataTable;
            var dis = table.Indexes;
            if (dis != null && dis.Count > 0)
            {
                IDataIndex di = null;
                foreach (var item in dis)
                {
                    if (!item.Unique) continue;
                    if (item.Columns == null || item.Columns.Length < 1) continue;

                    var columns = table.GetColumns(item.Columns);
                    if (columns == null || columns.Length < 1) continue;

                    di = item;

                    // 如果不是唯一自增，再往下找别的。如果后面实在找不到，至少还有现在这个。
                    if (!(columns.Length == 1 && columns[0].Identity)) break;
                }

                if (di != null)
                {
                    var columns = table.GetColumns(di.Columns);

                    // [v1,v2,...vn]
                    var sb = Pool.StringBuilder.Get();
                    foreach (var dc in columns)
                    {
                        if (sb.Length > 0) sb.Append(',');
                        if (Meta.FieldNames.Contains(dc.Name)) sb.Append(this[dc.Name]);
                    }

                    var vs = sb.Put(true);
                    if (columns.Length > 1)
                        return $"[{vs}]";
                    else
                        return vs;
                }
            }

            var fs = Meta.FieldNames;
            if (fs.Contains("Name"))
                return this["Name"] + "";
            else if (fs.Contains("Title"))
                return this["Title"] + "";
            else if (fs.Contains("ID"))
                return this["ID"] + "";
            else
                return "实体" + typeof(TEntity).Name;
        }
        #endregion

        #region 脏数据
        /// <summary>从数据库查询数据，对比重置脏数据</summary>
        /// <remarks>
        /// 在MVC中直接用实体对象接收前端数据进行更新操作时，脏数据可能不准确。
        /// 该方法实现脏数据重置，确保可以准确保存到数据库。
        /// </remarks>
        /// <returns></returns>
        public Int32 ResetDirty()
        {
            var key = Meta.Unique;
            if (key == null) throw new InvalidOperationException("要求有唯一主键");

            var rs = 0;
            var entity = FindByKey(this[key.Name]);
            foreach (var item in Meta.Fields)
            {
                var change = !CheckEqual(this[item.Name], entity[item.Name]);
                if (Dirtys[item.Name] != change)
                {
                    Dirtys[item.Name] = change;
                    rs++;
                }
            }

            return rs;
        }
        #endregion

        #region 高并发
        /// <summary>获取 或 新增 对象，带缓存查询，常用于统计等高并发更新的情况，一般配合SaveAsync</summary>
        /// <typeparam name="TKey"></typeparam>
        /// <param name="key">业务主键，如果是多字段混合索引，则建立一个模型类</param>
        /// <param name="find">查找函数</param>
        /// <param name="create">创建对象</param>
        /// <returns></returns>
        public static TEntity GetOrAdd<TKey>(TKey key, Func<TKey, Boolean, TEntity> find, Func<TKey, TEntity> create)
        {
            if (key == null) return null;

            var entity = find != null ? find(key, true) : FindByKey(key);
            // 查不到时新建
            if (entity == null)
            {
                if (create != null)
                    entity = create(key);
                else
                {
                    entity = new TEntity();
                    entity.SetItem(Meta.Factory.Unique.Name, key);
                }

                // 插入失败时，再次查询
                try
                {
                    entity.Insert();
                }
                catch (Exception ex)
                {
                    entity = find != null ? find(key, false) : FindByKey(key);
                    if (entity == null) throw ex.GetTrue();
                }
            }

            return entity;
        }

        /// <summary>获取 或 新增 对象，不带缓存查询，常用于统计等高并发更新的情况，一般配合SaveAsync</summary>
        /// <typeparam name="TKey"></typeparam>
        /// <param name="key">业务主键，如果是多字段混合索引，则建立一个模型类</param>
        /// <param name="find">查找函数</param>
        /// <param name="create">创建对象</param>
        /// <returns></returns>
        public static TEntity GetOrAdd<TKey>(TKey key, Func<TKey, TEntity> find, Func<TKey, TEntity> create)
        {
            if (key == null) return null;

            var entity = find(key);
            // 查不到时新建
            if (entity == null)
            {
                entity = create(key);

                // 插入失败时，再次查询
                try
                {
                    entity.Insert();
                }
                catch (Exception ex)
                {
                    entity = find(key);
                    if (entity == null) throw ex.GetTrue();
                }
            }

            return entity;
        }
        #endregion
    }
}
<|MERGE_RESOLUTION|>--- conflicted
+++ resolved
@@ -1,1949 +1,1944 @@
-﻿using System;
-using System.Collections.Generic;
-using System.ComponentModel;
-using System.Data;
-using System.IO;
-using System.Linq;
-using System.Text.RegularExpressions;
-using System.Threading.Tasks;
-using NewLife;
-using NewLife.Collections;
-using NewLife.Data;
-using NewLife.Reflection;
-using NewLife.Serialization;
-using NewLife.Threading;
-using XCode.Common;
-using XCode.Configuration;
-using XCode.DataAccessLayer;
-using XCode.Model;
-
-namespace XCode
-{
-    /// <summary>数据实体类基类。所有数据实体类都必须继承该类。</summary>
-    [Serializable]
-    public partial class Entity<TEntity> : EntityBase, IAccessor where TEntity : Entity<TEntity>, new()
-    {
-        #region 构造函数
-        /// <summary>静态构造</summary>
-        static Entity()
-        {
-            DAL.InitLog();
-
-            EntityFactory.Register(typeof(TEntity), new EntityOperate());
-
-            //var ioc = ObjectContainer.Current;
-            //ioc.AddSingleton<IDataRowEntityAccessorProvider, DataRowEntityAccessorProvider>();
-
-            // 1，可以初始化该实体类型的操作工厂
-            // 2，CreateOperate将会实例化一个TEntity对象，从而引发TEntity的静态构造函数，
-            // 避免实际应用中，直接调用Entity的静态方法时，没有引发TEntity的静态构造函数。
-            new TEntity();
-        }
-
-        /// <summary>创建实体。</summary>
-        /// <remarks>
-        /// 可以重写改方法以实现实体对象的一些初始化工作。
-        /// 切记，写为实例方法仅仅是为了方便重载，所要返回的实例绝对不会是当前实例。
-        /// </remarks>
-        /// <param name="forEdit">是否为了编辑而创建，如果是，可以再次做一些相关的初始化工作</param>
-        /// <returns></returns>
-        //[Obsolete("=>IEntityOperate")]
-        [EditorBrowsable(EditorBrowsableState.Advanced)]
-        protected virtual TEntity CreateInstance(Boolean forEdit = false)
-        {
-            var entity = new TEntity();
-            // new TEntity会被编译为Activator.CreateInstance<TEntity>()，还不如Activator.CreateInstance()呢
-            // Activator.CreateInstance()有缓存功能，而泛型的那个没有
-            //return Activator.CreateInstance(typeof(TEntity)) as TEntity;
-            //var entity = typeof(TEntity).CreateInstance() as TEntity;
-            Meta._Modules.Create(entity, forEdit);
-
-            return entity;
-        }
-        #endregion
-
-        #region 填充数据
-        /// <summary>加载记录集。无数据时返回空集合而不是null。</summary>
-        /// <param name="ds">记录集</param>
-        /// <returns>实体数组</returns>
-        public static IList<TEntity> LoadData(DataSet ds)
-        {
-            if (ds == null || ds.Tables.Count < 1) return new List<TEntity>();
-
-            return LoadData(ds.Tables[0]);
-        }
-
-        /// <summary>加载数据表。无数据时返回空集合而不是null。</summary>
-        /// <param name="dt">数据表</param>
-        /// <returns>实体数组</returns>
-        public static IList<TEntity> LoadData(DataTable dt)
-        {
-            if (dt == null) return new List<TEntity>();
-
-            var list = Meta.Factory.Accessor.LoadData<TEntity>(dt);
-            OnLoadData(list);
-
-            return list;
-        }
-
-        /// <summary>加载数据表。无数据时返回空集合而不是null。</summary>
-        /// <param name="ds">数据表</param>
-        /// <returns>实体数组</returns>
-        public static IList<TEntity> LoadData(DbTable ds)
-        {
-            if (ds == null) return new List<TEntity>();
-
-            var list = Meta.Factory.Accessor.LoadData<TEntity>(ds);
-            OnLoadData(list);
-
-            return list;
-        }
-
-        /// <summary>加载数据表。无数据时返回空集合而不是null。</summary>
-        /// <param name="dr">数据读取器</param>
-        /// <returns>实体数组</returns>
-        public static IList<TEntity> LoadData(IDataReader dr)
-        {
-            if (dr == null) return new List<TEntity>();
-
-            var list = Meta.Factory.Accessor.LoadData<TEntity>(dr);
-            OnLoadData(list);
-
-            return list;
-        }
-
-        private static void OnLoadData(IList<TEntity> list)
-        {
-            // 设置默认累加字段
-            EntityAddition.SetField(list.Cast<IEntity>());
-            foreach (var entity in list)
-            {
-                entity.OnLoad();
-            }
-        }
-
-        private static void LoadSingleCache(IEnumerable<TEntity> list)
-        {
-            // 如果正在使用单对象缓存，则批量进入
-            //!!! 特别注意，如果列表查询指定了列名，可能会导致实体错误覆盖单对象缓存
-            var sc = Meta.SingleCache;
-            if (sc.Using)
-            {
-                // 查询列表异步加入对象缓存
-                ThreadPoolX.QueueUserWorkItem(es =>
-                {
-                    foreach (var entity in es)
-                    {
-                        sc.Add(entity);
-                    }
-                }, list);
-            }
-        }
-        #endregion
-
-        #region 操作
-        private static IEntityPersistence Persistence => Meta.Factory.Persistence;
-
-        /// <summary>插入数据，<see cref="Valid"/>后，在事务中调用<see cref="OnInsert"/>。</summary>
-        /// <returns></returns>
-        public override Int32 Insert() => DoAction(OnInsert, true);
-
-        /// <summary>把该对象持久化到数据库，添加/更新实体缓存。</summary>
-        /// <returns></returns>
-        protected virtual Int32 OnInsert()
-        {
-            var rs = Meta.Session.Insert(this);
-
-            // 标记来自数据库
-            IsFromDatabase = true;
-
-            // 设置默认累加字段
-            EntityAddition.SetField(this);
-
-            return rs;
-        }
-
-        /// <summary>更新数据，<see cref="Valid"/>后，在事务中调用<see cref="OnUpdate"/>。</summary>
-        /// <returns></returns>
-        public override Int32 Update() => DoAction(OnUpdate, false);
-
-        /// <summary>更新数据库，同时更新实体缓存</summary>
-        /// <returns></returns>
-        protected virtual Int32 OnUpdate()
-        {
-            var rs = Meta.Session.Update(this);
-
-            // 标记来自数据库
-            IsFromDatabase = true;
-
-            return rs;
-        }
-
-        /// <summary>删除数据，通过在事务中调用OnDelete实现。</summary>
-        /// <remarks>
-        /// 删除时，如果有且仅有主键有脏数据，则可能是ObjectDataSource之类的删除操作。
-        /// 该情况下，实体类没有完整的信息（仅有主键信息），将会导致无法通过扩展属性删除附属数据。
-        /// 如果需要避开该机制，请清空脏数据。
-        /// </remarks>
-        /// <returns></returns>
-        public override Int32 Delete() => DoAction(OnDelete, null);
-
-        /// <summary>从数据库中删除该对象，同时从实体缓存中删除</summary>
-        /// <returns></returns>
-        protected virtual Int32 OnDelete() => Meta.Session.Delete(this);
-
-        Int32 DoAction(Func<Int32> func, Boolean? isnew)
-        {
-            if (Meta.Table.DataTable.InsertOnly)
-            {
-                if (isnew == null) throw new XCodeException($"只写的日志型数据[{Meta.ThisType.FullName}]禁止删除！");
-                if (!isnew.Value) throw new XCodeException($"只写的日志型数据[{Meta.ThisType.FullName}]禁止修改！");
-            }
-
-            if (enableValid)
-            {
-                Boolean rt;
-                if (isnew != null)
-                {
-                    Valid(isnew.Value);
-                    rt = Meta._Modules.Valid(this, isnew.Value);
-                }
-                else
-                    rt = Meta._Modules.Delete(this);
-
-                // 没有更新任何数据
-                if (!rt) return 0;
-            }
-
-            // 自动分库分表
-            using var split = Meta.CreateShard(this as TEntity);
-
-            return func();
-        }
-
-        /// <summary>保存。Insert/Update/Upsert</summary>
-        /// <remarks>
-        /// Save的几个场景：
-        /// 1，Find, Update()
-        /// 2，new, Insert()
-        /// 3，new, Upsert()
-        /// </remarks>
-        /// <returns></returns>
-        public override Int32 Save()
-        {
-<<<<<<< HEAD
-        
-
-=======
-            
->>>>>>> 3765eb6d
-            // 来自数据库直接Update
-            if (IsFromDatabase) return Update();
-
-            // 优先使用自增字段判断
-            var fi = Meta.Table.Identity;
-            if (fi != null) return Convert.ToInt64(this[fi.Name]) > 0 ? Update() : Insert();
-
-            /*
-             * 慈母手中线，游子身上衣。
-             * 淳淳教诲时，草木尽芬芳。
-             */
-
-            // 如果唯一主键不为空，应该通过后面判断，而不是直接Update
-            var isnew = IsNullKey;
-            if (isnew) return Insert();
-
-            // Oracle/MySql批量插入
-            var db = Meta.Session.Dal;
-            if (db.SupportBatch)
-            {
-                Valid(isnew);
-                if (!Meta.Modules.Valid(this, isnew)) return -1;
-                // 自动分库分表
-                using var split = Meta.CreateShard(this as TEntity);
-                return this.Upsert(null, null, null, Meta.Session);
-            }
-
-            return FindCount(Persistence.GetPrimaryCondition(this), null, null, 0, 0) > 0 ? Update() : Insert();
-        }
-
-        /// <summary>不需要验证的保存，不执行Valid，一般用于快速导入数据</summary>
-        /// <returns></returns>
-        public override Int32 SaveWithoutValid()
-        {
-            enableValid = false;
-            try { return Save(); }
-            finally { enableValid = true; }
-        }
-
-        /// <summary>异步保存。实现延迟保存，大事务保存。主要面向日志表和频繁更新的在线记录表</summary>
-        /// <param name="msDelay">延迟保存的时间。默认0ms近实时保存</param>
-        /// <remarks>
-        /// 调用平均耗时190.86ns，IPModule占38.89%，TimeModule占16.31%，UserModule占7.20%，Valid占14.36%
-        /// </remarks>
-        /// <returns>是否成功加入异步队列，实体对象已存在于队列中则返回false</returns>
-        public override Boolean SaveAsync(Int32 msDelay = 0)
-        {
-            var isnew = false;
-
-            // 优先使用自增字段判断
-            var fi = Meta.Unique;
-            if (fi != null && fi.Type.IsInt())
-                isnew = Convert.ToInt64(this[fi.Name]) == 0;
-            // 如果唯一主键不为空，应该通过后面判断，而不是直接Update
-            else if (IsNullKey)
-                isnew = true;
-
-            // 提前执行Valid，让它提前准备好验证数据
-            if (enableValid)
-            {
-                Valid(isnew);
-                Meta._Modules.Valid(this, isnew);
-            }
-            // 自动分库分表，影响后面的Meta.Session
-            using var split = Meta.CreateShard(this as TEntity);
-            if (!HasDirty) return false;
-
-            return Meta.Session.Queue.Add(this, msDelay);
-        }
-
-#if !NET40
-        /// <summary>插入数据，<see cref="Valid"/>后，在事务中调用<see cref="OnInsert"/>。</summary>
-        /// <returns></returns>
-        public override Task<Int32> InsertAsync() => DoAction(OnInsertAsync, true);
-
-        /// <summary>把该对象持久化到数据库，添加/更新实体缓存。</summary>
-        /// <returns></returns>
-        protected virtual Task<Int32> OnInsertAsync()
-        {
-            var rs = Meta.Session.InsertAsync(this);
-
-            // 标记来自数据库
-            IsFromDatabase = true;
-
-            // 设置默认累加字段
-            EntityAddition.SetField(this);
-
-            return rs;
-        }
-
-        /// <summary>更新数据，<see cref="Valid"/>后，在事务中调用<see cref="OnUpdate"/>。</summary>
-        /// <returns></returns>
-        public override Task<Int32> UpdateAsync() => DoAction(OnUpdateAsync, false);
-
-        /// <summary>更新数据库，同时更新实体缓存</summary>
-        /// <returns></returns>
-        protected virtual Task<Int32> OnUpdateAsync()
-        {
-            var rs = Meta.Session.UpdateAsync(this);
-
-            // 标记来自数据库
-            IsFromDatabase = true;
-
-            return rs;
-        }
-
-        /// <summary>删除数据，通过在事务中调用OnDelete实现。</summary>
-        /// <remarks>
-        /// 删除时，如果有且仅有主键有脏数据，则可能是ObjectDataSource之类的删除操作。
-        /// 该情况下，实体类没有完整的信息（仅有主键信息），将会导致无法通过扩展属性删除附属数据。
-        /// 如果需要避开该机制，请清空脏数据。
-        /// </remarks>
-        /// <returns></returns>
-        public override Task<Int32> DeleteAsync() => DoAction(OnDeleteAsync, null);
-
-        /// <summary>从数据库中删除该对象，同时从实体缓存中删除</summary>
-        /// <returns></returns>
-        protected virtual Task<Int32> OnDeleteAsync() => Meta.Session.DeleteAsync(this);
-
-        Task<Int32> DoAction(Func<Task<Int32>> func, Boolean? isnew)
-        {
-            if (Meta.Table.DataTable.InsertOnly)
-            {
-                if (isnew == null) throw new XCodeException($"只写的日志型数据[{Meta.ThisType.FullName}]禁止删除！");
-                if (!isnew.Value) throw new XCodeException($"只写的日志型数据[{Meta.ThisType.FullName}]禁止修改！");
-            }
-
-            // 自动分库分表
-            using var split = Meta.CreateShard(this as TEntity);
-
-            if (enableValid)
-            {
-                Boolean rt;
-                if (isnew != null)
-                {
-                    Valid(isnew.Value);
-                    rt = Meta._Modules.Valid(this, isnew.Value);
-                }
-                else
-                    rt = Meta._Modules.Delete(this);
-
-                // 没有更新任何数据
-                if (!rt) return Task.FromResult(0);
-            }
-
-            return func();
-        }
-#endif
-
-        [NonSerialized]
-        Boolean enableValid = true;
-
-        /// <summary>验证并修补数据，通过抛出异常的方式提示验证失败。</summary>
-        /// <remarks>建议重写者调用基类的实现，因为基类根据数据字段的唯一索引进行数据验证。</remarks>
-        /// <param name="isNew">是否新数据</param>
-        public override void Valid(Boolean isNew)
-        {
-            var factory = Meta.Factory;
-
-            // 雪花Id生成器。Int64主键非自增时，自动填充
-            var pks = factory.Table.PrimaryKeys;
-            if (pks != null && pks.Length == 1)
-            {
-                var pk = pks[0];
-                if (!pk.IsIdentity && pk.Type == typeof(Int64) && this[pk.Name].ToLong() == 0)
-                {
-                    this[pk.Name] = factory.Snow.NewId();
-                }
-            }
-        }
-
-        /// <summary>根据指定键检查数据，返回数据是否已存在</summary>
-        /// <param name="names"></param>
-        /// <returns></returns>
-        public virtual Boolean Exist(params String[] names) => Exist(true, names);
-
-        /// <summary>根据指定键检查数据是否已存在，若已存在，抛出ArgumentOutOfRangeException异常</summary>
-        /// <param name="names"></param>
-        public virtual void CheckExist(params String[] names) => CheckExist(true, names);
-
-        /// <summary>根据指定键检查数据是否已存在，若已存在，抛出ArgumentOutOfRangeException异常</summary>
-        /// <param name="isNew">是否新数据</param>
-        /// <param name="names"></param>
-        public virtual void CheckExist(Boolean isNew, params String[] names)
-        {
-            if (Exist(isNew, names))
-            {
-                var sb = Pool.StringBuilder.Get();
-                String name = null;
-                for (var i = 0; i < names.Length; i++)
-                {
-                    if (sb.Length > 0) sb.Append('，');
-
-                    FieldItem field = Meta.Table.FindByName(names[i]);
-                    if (field != null) name = field.Description;
-                    if (String.IsNullOrEmpty(name)) name = names[i];
-
-                    sb.AppendFormat("{0}={1}", name, this[names[i]]);
-                }
-
-                name = Meta.Table.Description;
-                if (String.IsNullOrEmpty(name)) name = typeof(TEntity).Name;
-                sb.AppendFormat(" 的{0}已存在！", name);
-
-                throw new ArgumentOutOfRangeException(String.Join(",", names), this[names[0]], sb.Put(true));
-            }
-        }
-
-        /// <summary>根据指定键检查数据，返回数据是否已存在</summary>
-        /// <param name="isNew">是否新数据</param>
-        /// <param name="names"></param>
-        /// <returns></returns>
-        public virtual Boolean Exist(Boolean isNew, params String[] names)
-        {
-            // 根据指定键查找所有符合的数据，然后比对。
-            // 当然，也可以通过指定键和主键配合，找到拥有指定键，但是不是当前主键的数据，只查记录数。
-            var values = new Object[names.Length];
-            for (var i = 0; i < names.Length; i++)
-            {
-                values[i] = this[names[i]];
-            }
-
-            var field = Meta.Unique;
-            var val = this[field.Name];
-            var cache = Meta.Session.Cache;
-            if (!cache.Using)
-            {
-                //// 如果是空主键，则采用直接判断记录数的方式，以加快速度
-                //if (IsNullKey) return FindCount(names, values) > 0;
-
-                var exp = new WhereExpression();
-                for (var i = 0; i < names.Length; i++)
-                {
-                    var fi = Meta.Table.FindByName(names[i]);
-                    exp &= fi == values[i];
-                }
-
-                var list = FindAll(exp, null, null, 0, 0);
-                if (list == null || list.Count < 1) return false;
-                if (list.Count > 1) return true;
-
-                // 如果是Guid等主键，可能提前赋值，插入操作不能比较主键，直接判断判断存在的唯一索引即可
-                if (isNew && !field.IsIdentity) return true;
-
-                return !Equals(val, list[0][field.Name]);
-            }
-            else
-            {
-                // 如果是空主键，则采用直接判断记录数的方式，以加快速度
-                var list = cache.FindAll(e =>
-                {
-                    for (var i = 0; i < names.Length; i++)
-                    {
-                        if (e[names[i]] != values[i]) return false;
-                    }
-                    return true;
-                });
-                if (IsNullKey) return list.Count > 0;
-
-                if (list == null || list.Count < 1) return false;
-                if (list.Count > 1) return true;
-
-                // 如果是Guid等主键，可能提前赋值，插入操作不能比较主键，直接判断判断存在的唯一索引即可
-                if (isNew && !field.IsIdentity) return true;
-
-                return !Equals(val, list[0][field.Name]);
-            }
-        }
-        #endregion
-
-        #region 查找单个实体
-        /// <summary>根据属性以及对应的值，查找单个实体</summary>
-        /// <param name="name">属性名称</param>
-        /// <param name="value">属性值</param>
-        /// <returns></returns>
-        public static TEntity Find(String name, Object value) => Find(new String[] { name }, new Object[] { value });
-
-        /// <summary>根据属性列表以及对应的值列表，查找单个实体</summary>
-        /// <param name="names">属性名称集合</param>
-        /// <param name="values">属性值集合</param>
-        /// <returns></returns>
-        public static TEntity Find(String[] names, Object[] values)
-        {
-            var exp = new WhereExpression();
-            // 判断自增和主键
-            if (names != null && names.Length == 1)
-            {
-                var field = Meta.Table.FindByName(names[0]);
-                if ((field as FieldItem) != null && (field.IsIdentity || field.PrimaryKey))
-                {
-                    // 唯一键为自增且参数小于等于0时，返回空
-                    if (Helper.IsNullKey(values[0], field.Type)) return null;
-
-                    exp &= field == values[0];
-                    return FindUnique(exp);
-                }
-            }
-
-            for (var i = 0; i < names.Length; i++)
-            {
-                var fi = Meta.Table.FindByName(names[i]);
-                exp &= fi == values[i];
-            }
-
-            // 判断唯一索引，唯一索引也不需要分页
-            var di = Meta.Table.DataTable.GetIndex(names);
-            if (di != null && di.Unique) return FindUnique(exp);
-
-            return Find(exp);
-        }
-
-        /// <summary>根据条件查找唯一的单个实体</summary>
-        /// 根据条件查找唯一的单个实体，因为是唯一的，所以不需要分页和排序。
-        /// 如果不确定是否唯一，一定不要调用该方法，否则会返回大量的数据。
-        /// <remarks>
-        /// </remarks>
-        /// <param name="where">查询条件</param>
-        /// <returns></returns>
-        static TEntity FindUnique(Expression where)
-        {
-            var session = Meta.Session;
-            var db = session.Dal.Db;
-            var ps = db.UseParameter ? new Dictionary<String, Object>() : null;
-            var wh = where?.GetString(db, ps);
-
-            var builder = new SelectBuilder
-            {
-                Table = session.FormatedTableName,
-                // 谨记：某些项目中可能在where中使用了GroupBy，在分页时可能报错
-                Where = wh
-            };
-
-            // 使用默认选择列
-            if (builder.Column.IsNullOrEmpty()) builder.Column = Meta.Factory.Selects;
-
-            // 提取参数
-            builder = FixParam(builder, ps);
-
-            var list = LoadData(session.Query(builder, 0, 0));
-            //var list = session.Query(builder, 0, 0, LoadData);
-            if (list == null || list.Count < 1) return null;
-
-            // 如果正在使用单对象缓存，则批量进入
-            LoadSingleCache(list);
-
-            if (list.Count > 1 && DAL.Debug)
-            {
-                DAL.WriteLog("调用FindUnique(\"{0}\")不合理，只有返回唯一记录的查询条件才允许调用！", wh);
-            }
-            return list[0];
-        }
-
-        /// <summary>根据条件查找单个实体</summary>
-        /// <param name="whereClause">查询条件</param>
-        /// <returns></returns>
-        [EditorBrowsable(EditorBrowsableState.Never)]
-        public static TEntity Find(String whereClause)
-        {
-            var list = FindAll(whereClause, null, null, 0, 1);
-            return list.Count < 1 ? null : list[0];
-        }
-
-        /// <summary>根据条件查找单个实体</summary>
-        /// <param name="where">查询条件</param>
-        /// <returns></returns>
-        public static TEntity Find(Expression where)
-        {
-            var max = 1;
-
-            // 优待主键查询
-            if (where is FieldExpression fe && fe.Field != null && fe.Field.PrimaryKey) max = 0;
-
-            var list = FindAll(where, null, null, 0, max);
-            return list.Count < 1 ? null : list[0];
-        }
-
-        /// <summary>根据主键查找单个实体</summary>
-        /// <param name="key">唯一主键的值</param>
-        /// <returns></returns>
-        public static TEntity FindByKey(Object key)
-        {
-            var field = Meta.Unique;
-            if (field == null) throw new ArgumentNullException(nameof(Meta.Unique), "FindByKey方法要求" + typeof(TEntity).FullName + "有唯一主键！");
-
-            // 唯一键为自增且参数小于等于0时，返回空
-            if (Helper.IsNullKey(key, field.Type)) return null;
-
-            return Find(field.Name, key);
-        }
-
-        /// <summary>根据主键查询一个实体对象用于表单编辑</summary>
-        /// <param name="key">唯一主键的值</param>
-        /// <returns></returns>
-        public static TEntity FindByKeyForEdit(Object key)
-        {
-            var field = Meta.Unique;
-            if (field == null) throw new ArgumentNullException("Meta.Unique", "FindByKeyForEdit方法要求该表有唯一主键！");
-
-            // 参数为空时，返回新实例
-            if (key == null)
-            {
-                //IEntityOperate factory = EntityFactory.CreateOperate(typeof(TEntity));
-                return Meta.Factory.Create(true) as TEntity;
-            }
-
-            var type = field.Type;
-
-            // 唯一键为自增且参数小于等于0时，返回新实例
-            if (Helper.IsNullKey(key, type))
-            {
-                if (type.IsInt() && !field.IsIdentity && DAL.Debug) DAL.WriteLog("{0}的{1}字段是整型主键，你是否忘记了设置自增？", Meta.TableName, field.ColumnName);
-
-                return Meta.Factory.Create(true) as TEntity;
-            }
-
-            // 自动分库分表
-            var keyEntity = new TEntity();
-            keyEntity[field.Name] = key;
-            using var split = Meta.CreateShard(keyEntity);
-
-            // 此外，一律返回 查找值，即使可能是空。而绝不能在找不到数据的情况下给它返回空，因为可能是找不到数据而已，而返回新实例会导致前端以为这里是新增数据
-            var entity = Find(field.Name, key);
-
-            // 判断实体
-            if (entity == null)
-            {
-                String msg;
-                if (Helper.IsNullKey(key, field.Type))
-                    msg = $"参数错误！无法取得编号为{key}的{Meta.Table.Description}！可能未设置自增主键！";
-                else
-                    msg = $"参数错误！无法取得编号为{key}的{Meta.Table.Description}！";
-
-                throw new XCodeException(msg);
-            }
-
-            return entity;
-        }
-
-        /// <summary>查询指定字段的最小值</summary>
-        /// <param name="field">指定字段</param>
-        /// <param name="where">条件字句</param>
-        /// <returns></returns>
-        public static Int32 FindMin(String field, Expression where = null)
-        {
-            var fd = Meta.Table.FindByName(field);
-            var list = FindAll(where, fd, null, 0, 1);
-            return list.Count < 1 ? 0 : Convert.ToInt32(list[0][fd.Name]);
-        }
-
-        /// <summary>查询指定字段的最大值</summary>
-        /// <param name="field">指定字段</param>
-        /// <param name="where">条件字句</param>
-        /// <returns></returns>
-        public static Int32 FindMax(String field, Expression where = null)
-        {
-            var fd = Meta.Table.FindByName(field);
-            var list = FindAll(where, fd.Desc(), null, 0, 1);
-            return list.Count < 1 ? 0 : Convert.ToInt32(list[0][fd.Name]);
-        }
-        #endregion
-
-        #region 静态查询
-        /// <summary>获取所有数据。获取大量数据时会非常慢，慎用。没有数据时返回空集合而不是null</summary>
-        /// <returns>实体数组</returns>
-        public static IList<TEntity> FindAll() => FindAll("", null, null, 0, 0);
-
-        /// <summary>根据名称获取数据集。没有数据时返回空集合而不是null</summary>
-        /// <param name="name"></param>
-        /// <param name="value"></param>
-        /// <returns></returns>
-        [Obsolete("=>FindAll(Expression where, PageParameter page = null, String selects = null)")]
-        [EditorBrowsable(EditorBrowsableState.Advanced)]
-        public static IList<TEntity> FindAll(String name, Object value)
-        {
-            var fi = Meta.Table.FindByName(name);
-            return FindAll(fi == value, null, null, 0, 0);
-        }
-
-        /// <summary>根据属性列表以及对应的值列表，查找单个实体</summary>
-        /// <param name="names">属性名称集合</param>
-        /// <param name="values">属性值集合</param>
-        /// <returns></returns>
-        [Obsolete("=>FindAll(Expression where, PageParameter page = null, String selects = null)")]
-        [EditorBrowsable(EditorBrowsableState.Advanced)]
-        public static IList<TEntity> FindAll(String[] names, Object[] values)
-        {
-            var exp = new WhereExpression();
-
-            for (var i = 0; i < names.Length; i++)
-            {
-                var fi = Meta.Table.FindByName(names[i]);
-                exp &= fi == values[i];
-            }
-
-            return FindAll(exp, null, null, 0, 0);
-        }
-
-        /// <summary>最标准的查询数据。没有数据时返回空集合而不是null</summary>
-        /// <remarks>
-        /// 最经典的批量查询，看这个Select @selects From Table Where @where Order By @order Limit @startRowIndex,@maximumRows，你就明白各参数的意思了。
-        /// </remarks>
-        /// <param name="where">条件字句，不带Where</param>
-        /// <param name="order">排序字句，不带Order By</param>
-        /// <param name="selects">查询列，默认null表示所有字段</param>
-        /// <param name="startRowIndex">开始行，0表示第一行</param>
-        /// <param name="maximumRows">最大返回行数，0表示所有行</param>
-        /// <returns>实体集</returns>
-        public static IList<TEntity> FindAll(String where, String order, String selects, Int64 startRowIndex, Int64 maximumRows)
-        {
-            var session = Meta.Session;
-
-            var builder = CreateBuilder(where, order, selects, true);
-            var list = LoadData(session.Query(builder, startRowIndex, maximumRows));
-
-            // 如果正在使用单对象缓存，则批量进入
-            if (selects.IsNullOrEmpty() || selects == "*") LoadSingleCache(list);
-
-            return list;
-        }
-
-        /// <summary>最标准的查询数据。没有数据时返回空集合而不是null</summary>
-        /// <remarks>
-        /// 最经典的批量查询，看这个Select @selects From Table Where @where Order By @order Limit @startRowIndex,@maximumRows，你就明白各参数的意思了。
-        /// </remarks>
-        /// <param name="where">条件字句，不带Where</param>
-        /// <param name="order">排序字句，不带Order By</param>
-        /// <param name="selects">查询列，默认null表示所有字段</param>
-        /// <param name="startRowIndex">开始行，0表示第一行</param>
-        /// <param name="maximumRows">最大返回行数，0表示所有行</param>
-        /// <returns>实体集</returns>
-        public static IList<TEntity> FindAll(Expression where, String order, String selects, Int64 startRowIndex, Int64 maximumRows)
-        {
-            var session = Meta.Session;
-
-            #region 海量数据查询优化
-            // 海量数据尾页查询优化
-            // 在海量数据分页中，取越是后面页的数据越慢，可以考虑倒序的方式
-            // 只有在百万数据，且开始行大于五十万时才使用
-
-            // 如下优化，避免了每次都调用Meta.Count而导致形成一次查询，虽然这次查询时间损耗不大
-            // 但是绝大多数查询，都不需要进行类似的海量数据优化，显然，这个startRowIndex将会挡住99%以上的浪费
-            Int64 count;
-            if (startRowIndex > 500000 && (count = session.LongCount) > 1000000)
-            {
-                //// 计算本次查询的结果行数
-                //var wh = where?.GetString(null);
-                // 数据量巨大，每次都查总记录数很不划算，还不如用一个不太准的数据
-                //if (!wh.IsNullOrEmpty()) count = FindCount(where, order, selects, startRowIndex, maximumRows);
-                // 游标在中间偏后
-                if (startRowIndex * 2 > count)
-                {
-                    var order2 = order;
-                    var bk = false; // 是否跳过
-
-                    #region 排序倒序
-                    // 默认是自增字段的降序
-                    var fi = Meta.Unique;
-                    if (String.IsNullOrEmpty(order2) && fi != null && fi.IsIdentity) order2 = fi.Name + " Desc";
-
-                    if (!String.IsNullOrEmpty(order2))
-                    {
-                        //2014-01-05 Modify by Apex
-                        //处理order by带有函数的情况，避免分隔时将函数拆分导致错误
-                        foreach (Match match in Regex.Matches(order2, @"\([^\)]*\)", RegexOptions.Singleline))
-                        {
-                            order2 = order2.Replace(match.Value, match.Value.Replace(",", "★"));
-                        }
-                        var ss = order2.Split(',');
-                        var sb = Pool.StringBuilder.Get();
-                        foreach (var item in ss)
-                        {
-                            var fn = item;
-                            var od = "asc";
-
-                            var p = fn.LastIndexOf(" ");
-                            if (p > 0)
-                            {
-                                od = item.Substring(p).Trim().ToLower();
-                                fn = item.Substring(0, p).Trim();
-                            }
-
-                            switch (od)
-                            {
-                                case "asc":
-                                    od = "desc";
-                                    break;
-                                case "desc":
-                                    //od = "asc";
-                                    od = null;
-                                    break;
-                                default:
-                                    bk = true;
-                                    break;
-                            }
-                            if (bk) break;
-
-                            if (sb.Length > 0) sb.Append(", ");
-                            sb.AppendFormat("{0} {1}", fn, od);
-                        }
-
-                        order2 = sb.Put(true).Replace("★", ",");
-                    }
-                    #endregion
-
-                    // 没有排序的实在不适合这种办法，因为没办法倒序
-                    if (!order2.IsNullOrEmpty())
-                    {
-                        // 最大可用行数改为实际最大可用行数
-                        var max = (Int32)Math.Min(maximumRows, count - startRowIndex);
-                        if (max <= 0) return new List<TEntity>();
-
-                        var start = (Int32)(count - (startRowIndex + maximumRows));
-                        var builder2 = CreateBuilder(where, order2, selects);
-                        var list = LoadData(session.Query(builder2, start, max));
-                        if (list == null || list.Count < 1) return list;
-
-                        // 如果正在使用单对象缓存，则批量进入
-                        if (selects.IsNullOrEmpty() || selects == "*") LoadSingleCache(list);
-
-                        // 因为这样取得的数据是倒过来的，所以这里需要再倒一次
-                        //list.Reverse();
-                        return list.Reverse().ToList();
-                    }
-                }
-            }
-            #endregion
-
-            // 自动分表
-            var shards = Meta.ShardPolicy?.Shards(where);
-            if (shards == null)
-            {
-                var builder = CreateBuilder(where, order, selects);
-                var list2 = LoadData(session.Query(builder, startRowIndex, maximumRows));
-
-                // 如果正在使用单对象缓存，则批量进入
-                if (selects.IsNullOrEmpty() || selects == "*") LoadSingleCache(list2);
-
-                return list2;
-            }
-            else
-            {
-                // 暂时仅支持row=0，否则不好处理多表查询
-                var row = startRowIndex;
-                var max = maximumRows;
-
-                var rs = new List<TEntity>();
-                foreach (var shard in shards)
-                {
-                    using var split = Meta.CreateSplit(shard.ConnName, shard.TableName);
-
-                    var builder = CreateBuilder(where, order, selects);
-                    var list2 = LoadData(Meta.Session.Query(builder, row, max));
-                    if (list2.Count > 0) rs.AddRange(list2);
-                    if (rs.Count >= maximumRows) return rs;
-
-                    max -= list2.Count;
-                }
-                return rs;
-            }
-        }
-
-        /// <summary>同时查询满足条件的记录集和记录总数。没有数据时返回空集合而不是null</summary>
-        /// <param name="where">条件，不带Where</param>
-        /// <param name="page">分页排序参数，同时返回满足条件的总记录数</param>
-        /// <param name="selects">查询列，默认null表示所有字段</param>
-        /// <returns></returns>
-        public static IList<TEntity> FindAll(Expression where, PageParameter page = null, String selects = null)
-        {
-            if (page == null) return FindAll(where, null, selects, 0, 0);
-
-            // 页面参数携带进来的扩展查询
-            if (page.State is Expression exp)
-                where &= exp;
-            else if (page.State is WhereBuilder builder)
-            {
-                if (builder.Factory == null) builder.Factory = Meta.Factory;
-                where &= builder.GetExpression();
-            }
-
-            // 先查询满足条件的记录数，如果没有数据，则直接返回空集合，不再查询数据
-            var session = Meta.Session;
-            if (page.RetrieveTotalCount)
-            {
-                Int64 rows;
-
-                // 如果总记录数超过10万，为了提高性能，返回快速查找且带有缓存的总记录数
-                if ((where == null || where.IsEmpty) && session.LongCount > 100_000)
-                    rows = session.LongCount;
-                else
-                    rows = FindCount(where, null, selects, 0, 0);
-                if (rows <= 0) return new List<TEntity>();
-
-                page.TotalCount = rows;
-            }
-
-            // 验证排序字段，避免非法
-            var orderby = page.OrderBy;
-            if (!page.Sort.IsNullOrEmpty())
-            {
-                var st = Meta.Table.FindByName(page.Sort);
-                page.OrderBy = null;
-                page.Sort = session.Dal.Db.FormatName(st);
-                orderby = page.OrderBy;
-
-                //!!! 恢复排序字段，否则属性名和字段名不一致时前台无法降序
-                page.Sort = st?.Name;
-            }
-
-            // 采用起始行还是分页
-            IList<TEntity> list;
-            if (page.StartRow >= 0)
-                list = FindAll(where, orderby, selects, page.StartRow, page.PageSize);
-            else
-                list = FindAll(where, orderby, selects, (page.PageIndex - 1) * page.PageSize, page.PageSize);
-
-            if (list == null || list.Count == 0) return list;
-
-            // 统计数据。100万以上数据要求带where才支持统计
-            if (page.RetrieveState &&
-                (page.RetrieveTotalCount && page.TotalCount < 10_000_000
-                || Meta.Session.LongCount < 10_000_000 || where != null)
-                )
-            {
-                var selectStat = Meta.Factory.SelectStat;
-                if (!selectStat.IsNullOrEmpty()) page.State = FindAll(where, null, selectStat).FirstOrDefault();
-            }
-
-            return list;
-        }
-
-        /// <summary>执行SQl获取数据集</summary>
-        /// <param name="sql">SQL语句</param>
-        /// <returns>实体集</returns>
-        public static IList<TEntity> FindAll(String sql)
-        {
-            var session = Meta.Session;
-
-            return LoadData(session.Query(sql));
-        }
-
-        /// <summary>查询数据，返回内存表DbTable而不是实体列表</summary>
-        /// <remarks>
-        /// 最经典的批量查询，看这个Select @selects From Table Where @where Order By @order Limit @startRowIndex,@maximumRows，你就明白各参数的意思了。
-        /// </remarks>
-        /// <param name="where">条件字句，不带Where</param>
-        /// <param name="order">排序字句，不带Order By</param>
-        /// <param name="selects">查询列，默认null表示所有字段</param>
-        /// <param name="startRowIndex">开始行，0表示第一行</param>
-        /// <param name="maximumRows">最大返回行数，0表示所有行</param>
-        /// <returns>内存表</returns>
-        public static DbTable FindData(Expression where, String order, String selects, Int64 startRowIndex, Int64 maximumRows)
-        {
-            var session = Meta.Session;
-
-            var builder = CreateBuilder(where, order, selects);
-            return session.Query(builder, startRowIndex, maximumRows);
-        }
-        #endregion
-
-        #region 缓存查询
-        /// <summary>查找所有缓存。没有数据时返回空集合而不是null</summary>
-        /// <returns></returns>
-        public static IList<TEntity> FindAllWithCache() => Meta.Session.Cache.Entities;
-        #endregion
-
-        #region 异步查询
-#if !NET40
-        /// <summary>根据条件查找单个实体</summary>
-        /// <param name="where">查询条件</param>
-        /// <returns></returns>
-        public static async Task<TEntity> FindAsync(Expression where)
-        {
-            var max = 1;
-
-            // 优待主键查询
-            if (where is FieldExpression fe && fe.Field != null && fe.Field.PrimaryKey) max = 0;
-
-            var list = await FindAllAsync(where, null, null, 0, max);
-            return list.Count < 1 ? null : list[0];
-        }
-
-        /// <summary>获取所有数据。获取大量数据时会非常慢，慎用。没有数据时返回空集合而不是null</summary>
-        /// <returns>实体数组</returns>
-        public static Task<IList<TEntity>> FindAllAsync() => FindAllAsync(new WhereExpression(), null, null, 0, 0);
-
-        /// <summary>最标准的查询数据。没有数据时返回空集合而不是null</summary>
-        /// <remarks>
-        /// 最经典的批量查询，看这个Select @selects From Table Where @where Order By @order Limit @startRowIndex,@maximumRows，你就明白各参数的意思了。
-        /// </remarks>
-        /// <param name="where">条件字句，不带Where</param>
-        /// <param name="order">排序字句，不带Order By</param>
-        /// <param name="selects">查询列，默认null表示所有字段</param>
-        /// <param name="startRowIndex">开始行，0表示第一行</param>
-        /// <param name="maximumRows">最大返回行数，0表示所有行</param>
-        /// <returns>实体集</returns>
-        public static async Task<IList<TEntity>> FindAllAsync(Expression where, String order, String selects, Int64 startRowIndex, Int64 maximumRows)
-        {
-            var session = Meta.Session;
-
-        #region 海量数据查询优化
-            // 海量数据尾页查询优化
-            // 在海量数据分页中，取越是后面页的数据越慢，可以考虑倒序的方式
-            // 只有在百万数据，且开始行大于五十万时才使用
-
-            // 如下优化，避免了每次都调用Meta.Count而导致形成一次查询，虽然这次查询时间损耗不大
-            // 但是绝大多数查询，都不需要进行类似的海量数据优化，显然，这个startRowIndex将会挡住99%以上的浪费
-            Int64 count;
-            if (startRowIndex > 500000 && (count = session.LongCount) > 1000000)
-            {
-                //// 计算本次查询的结果行数
-                //var wh = where?.GetString(null);
-                // 数据量巨大，每次都查总记录数很不划算，还不如用一个不太准的数据
-                //if (!wh.IsNullOrEmpty()) count = FindCount(where, order, selects, startRowIndex, maximumRows);
-                // 游标在中间偏后
-                if (startRowIndex * 2 > count)
-                {
-                    var order2 = order;
-                    var bk = false; // 是否跳过
-
-        #region 排序倒序
-                    // 默认是自增字段的降序
-                    var fi = Meta.Unique;
-                    if (String.IsNullOrEmpty(order2) && fi != null && fi.IsIdentity) order2 = fi.Name + " Desc";
-
-                    if (!String.IsNullOrEmpty(order2))
-                    {
-                        //2014-01-05 Modify by Apex
-                        //处理order by带有函数的情况，避免分隔时将函数拆分导致错误
-                        foreach (Match match in Regex.Matches(order2, @"\([^\)]*\)", RegexOptions.Singleline))
-                        {
-                            order2 = order2.Replace(match.Value, match.Value.Replace(",", "★"));
-                        }
-                        var ss = order2.Split(',');
-                        var sb = Pool.StringBuilder.Get();
-                        foreach (var item in ss)
-                        {
-                            var fn = item;
-                            var od = "asc";
-
-                            var p = fn.LastIndexOf(" ");
-                            if (p > 0)
-                            {
-                                od = item.Substring(p).Trim().ToLower();
-                                fn = item.Substring(0, p).Trim();
-                            }
-
-                            switch (od)
-                            {
-                                case "asc":
-                                    od = "desc";
-                                    break;
-                                case "desc":
-                                    //od = "asc";
-                                    od = null;
-                                    break;
-                                default:
-                                    bk = true;
-                                    break;
-                            }
-                            if (bk) break;
-
-                            if (sb.Length > 0) sb.Append(", ");
-                            sb.AppendFormat("{0} {1}", fn, od);
-                        }
-
-                        order2 = sb.Put(true).Replace("★", ",");
-                    }
-        #endregion
-
-                    // 没有排序的实在不适合这种办法，因为没办法倒序
-                    if (!order2.IsNullOrEmpty())
-                    {
-                        // 最大可用行数改为实际最大可用行数
-                        var max = (Int32)Math.Min(maximumRows, count - startRowIndex);
-                        if (max <= 0) return new List<TEntity>();
-
-                        var start = (Int32)(count - (startRowIndex + maximumRows));
-                        var builder2 = CreateBuilder(where, order2, selects);
-                        var list = LoadData(await session.QueryAsync(builder2, start, max));
-                        if (list == null || list.Count < 1) return list;
-
-                        // 如果正在使用单对象缓存，则批量进入
-                        if (selects.IsNullOrEmpty() || selects == "*") LoadSingleCache(list);
-
-                        // 因为这样取得的数据是倒过来的，所以这里需要再倒一次
-                        //list.Reverse();
-                        return list.Reverse().ToList();
-                    }
-                }
-            }
-        #endregion
-
-            var builder = CreateBuilder(where, order, selects);
-            var list2 = LoadData(await session.QueryAsync(builder, startRowIndex, maximumRows));
-
-            // 如果正在使用单对象缓存，则批量进入
-            if (selects.IsNullOrEmpty() || selects == "*") LoadSingleCache(list2);
-
-            return list2;
-        }
-
-        /// <summary>同时查询满足条件的记录集和记录总数。没有数据时返回空集合而不是null</summary>
-        /// <param name="where">条件，不带Where</param>
-        /// <param name="page">分页排序参数，同时返回满足条件的总记录数</param>
-        /// <param name="selects">查询列，默认null表示所有字段</param>
-        /// <returns></returns>
-        public static async Task<IList<TEntity>> FindAllAsync(Expression where, PageParameter page = null, String selects = null)
-        {
-            if (page == null) return await FindAllAsync(where, null, selects, 0, 0);
-
-            // 页面参数携带进来的扩展查询
-            if (page.State is Expression exp)
-                where &= exp;
-            else if (page.State is WhereBuilder builder)
-            {
-                if (builder.Factory == null) builder.Factory = Meta.Factory;
-                where &= builder.GetExpression();
-            }
-
-            // 先查询满足条件的记录数，如果没有数据，则直接返回空集合，不再查询数据
-            var session = Meta.Session;
-            if (page.RetrieveTotalCount)
-            {
-                Int64 rows;
-
-                // 如果总记录数超过10万，为了提高性能，返回快速查找且带有缓存的总记录数
-                if ((where == null || where.IsEmpty) && session.LongCount > 100_000)
-                    rows = session.LongCount;
-                else
-                    rows = await FindCountAsync(where, null, selects, 0, 0);
-                if (rows <= 0) return new List<TEntity>();
-
-                page.TotalCount = rows;
-            }
-
-            // 验证排序字段，避免非法
-            var orderby = page.OrderBy;
-            if (!page.Sort.IsNullOrEmpty())
-            {
-                var st = Meta.Table.FindByName(page.Sort);
-                page.OrderBy = null;
-                page.Sort = session.Dal.Db.FormatName(st);
-                orderby = page.OrderBy;
-
-                //!!! 恢复排序字段，否则属性名和字段名不一致时前台无法降序
-                page.Sort = st?.Name;
-            }
-
-            // 采用起始行还是分页
-            IList<TEntity> list;
-            if (page.StartRow >= 0)
-                list = await FindAllAsync(where, orderby, selects, page.StartRow, page.PageSize);
-            else
-                list = await FindAllAsync(where, orderby, selects, (page.PageIndex - 1) * page.PageSize, page.PageSize);
-
-            if (list == null || list.Count == 0) return list;
-
-            // 统计数据。100万以上数据要求带where才支持统计
-            if (page.RetrieveState &&
-                (page.RetrieveTotalCount && page.TotalCount < 10_000_000
-                || Meta.Session.LongCount < 10_000_000 || where != null)
-                )
-            {
-                var selectStat = Meta.Factory.SelectStat;
-                if (!selectStat.IsNullOrEmpty()) page.State = (await FindAllAsync(where, null, selectStat)).FirstOrDefault();
-            }
-
-            return list;
-        }
-
-        /// <summary>返回总记录数</summary>
-        /// <returns></returns>
-        public static Task<Int64> FindCountAsync() => FindCountAsync(new WhereExpression(), null, null, 0, 0);
-
-        /// <summary>返回总记录数</summary>
-        /// <param name="where">条件，不带Where</param>
-        /// <param name="order">排序，不带Order By。这里无意义，仅仅为了保持与FindAll相同的方法签名</param>
-        /// <param name="selects">查询列。这里无意义，仅仅为了保持与FindAll相同的方法签名</param>
-        /// <param name="startRowIndex">开始行，0表示第一行。这里无意义，仅仅为了保持与FindAll相同的方法签名</param>
-        /// <param name="maximumRows">最大返回行数，0表示所有行。这里无意义，仅仅为了保持与FindAll相同的方法签名</param>
-        /// <returns>总行数</returns>
-        public static Task<Int64> FindCountAsync(Expression where, String order = null, String selects = null, Int64 startRowIndex = 0, Int64 maximumRows = 0)
-        {
-            var session = Meta.Session;
-            var db = session.Dal.Db;
-            var ps = db.UseParameter ? new Dictionary<String, Object>() : null;
-            var wh = where?.GetString(db, ps);
-
-            //// 如果总记录数超过10万，为了提高性能，返回快速查找且带有缓存的总记录数
-            //if (String.IsNullOrEmpty(wh) && session.LongCount > 100000) return session.LongCount;
-
-            var builder = new SelectBuilder
-            {
-                Table = session.FormatedTableName,
-                Where = wh
-            };
-
-            // 提取参数
-            builder = FixParam(builder, ps);
-
-            // 分组查分组数的时候，必须带上全部selects字段
-            if (!builder.GroupBy.IsNullOrEmpty()) builder.Column = selects;
-
-            return session.QueryCountAsync(builder);
-        }
-#endif
-        #endregion
-
-        #region 取总记录数
-        /// <summary>返回总记录数</summary>
-        /// <returns></returns>
-        public static Int64 FindCount() => FindCount("", null, null, 0, 0);
-
-        /// <summary>返回总记录数</summary>
-        /// <param name="where">条件，不带Where</param>
-        /// <param name="order">排序，不带Order By。这里无意义，仅仅为了保持与FindAll相同的方法签名</param>
-        /// <param name="selects">查询列。这里无意义，仅仅为了保持与FindAll相同的方法签名</param>
-        /// <param name="startRowIndex">开始行，0表示第一行。这里无意义，仅仅为了保持与FindAll相同的方法签名</param>
-        /// <param name="maximumRows">最大返回行数，0表示所有行。这里无意义，仅仅为了保持与FindAll相同的方法签名</param>
-        /// <returns>总行数</returns>
-        public static Int32 FindCount(String where, String order = null, String selects = null, Int64 startRowIndex = 0, Int64 maximumRows = 0)
-        {
-            var session = Meta.Session;
-
-            //// 如果总记录数超过10万，为了提高性能，返回快速查找且带有缓存的总记录数
-            //if (String.IsNullOrEmpty(where) && session.LongCount > 100000) return session.Count;
-
-            var sb = new SelectBuilder
-            {
-                Table = session.FormatedTableName,
-                Where = where
-            };
-
-            // 分组查分组数的时候，必须带上全部selects字段
-            if (!sb.GroupBy.IsNullOrEmpty()) sb.Column = selects;
-
-            return session.QueryCount(sb);
-        }
-
-        /// <summary>返回总记录数</summary>
-        /// <param name="where">条件，不带Where</param>
-        /// <param name="order">排序，不带Order By。这里无意义，仅仅为了保持与FindAll相同的方法签名</param>
-        /// <param name="selects">查询列。这里无意义，仅仅为了保持与FindAll相同的方法签名</param>
-        /// <param name="startRowIndex">开始行，0表示第一行。这里无意义，仅仅为了保持与FindAll相同的方法签名</param>
-        /// <param name="maximumRows">最大返回行数，0表示所有行。这里无意义，仅仅为了保持与FindAll相同的方法签名</param>
-        /// <returns>总行数</returns>
-        public static Int64 FindCount(Expression where, String order = null, String selects = null, Int64 startRowIndex = 0, Int64 maximumRows = 0)
-        {
-            var session = Meta.Session;
-            var db = session.Dal.Db;
-            var ps = db.UseParameter ? new Dictionary<String, Object>() : null;
-            var wh = where?.GetString(db, ps);
-
-            //// 如果总记录数超过10万，为了提高性能，返回快速查找且带有缓存的总记录数
-            //if (String.IsNullOrEmpty(wh) && session.LongCount > 100000) return session.LongCount;
-
-            var builder = new SelectBuilder
-            {
-                Table = session.FormatedTableName,
-                Where = wh
-            };
-
-            // 提取参数
-            builder = FixParam(builder, ps);
-
-            // 分组查分组数的时候，必须带上全部selects字段
-            if (!builder.GroupBy.IsNullOrEmpty()) builder.Column = selects;
-
-            // 自动分表
-            var shards = Meta.ShardPolicy?.Shards(where);
-            if (shards == null)
-            {
-                return session.QueryCount(builder);
-            }
-            else
-            {
-                var rs = 0;
-                foreach (var shard in shards)
-                {
-                    using var split = Meta.CreateSplit(shard.ConnName, shard.TableName);
-
-                    session = Meta.Session;
-                    builder.Table = session.FormatedTableName;
-                    rs += session.QueryCount(builder);
-                }
-                return rs;
-            }
-        }
-
-        ///// <summary>执行SQL返回总记录数</summary>
-        ///// <returns>总行数</returns>
-        //public static Int32 FindCount(String sql)
-        //{
-        //    if (!sql.ToLower().Contains("select"))
-        //        return FindCount(sql, null, null, 0, 0);
-
-        //    var session = Meta.Session;
-
-        //    return session.QueryCount(sql);
-        //}
-        #endregion
-
-        #region 获取查询SQL
-        /// <summary>获取查询SQL。主要用于构造子查询</summary>
-        /// <param name="where">条件，不带Where</param>
-        /// <param name="order">排序，不带Order By</param>
-        /// <param name="selects">查询列</param>
-        /// <param name="startRowIndex">开始行，0表示第一行</param>
-        /// <param name="maximumRows">最大返回行数，0表示所有行</param>
-        /// <returns>实体集</returns>
-        public static SelectBuilder FindSQL(String where, String order, String selects, Int32 startRowIndex = 0, Int32 maximumRows = 0)
-        {
-            var needOrderByID = startRowIndex > 0 || maximumRows > 0;
-            var builder = CreateBuilder(where, order, selects, needOrderByID);
-            return Meta.Session.Dal.PageSplit(builder, startRowIndex, maximumRows);
-        }
-
-        /// <summary>获取查询唯一键的SQL。比如Select ID From Table</summary>
-        /// <param name="where"></param>
-        /// <returns></returns>
-        public static SelectBuilder FindSQLWithKey(String where = null)
-        {
-            var columnName = Meta.Session.Dal.Db.FormatName(Meta.Unique.Field);
-            return FindSQL(where, null, columnName, 0, 0);
-        }
-        #endregion
-
-        #region 高级查询
-        /// <summary>查询满足条件的记录集，分页、排序。没有数据时返回空集合而不是null</summary>
-        /// <param name="key">关键字</param>
-        /// <param name="order">排序，不带Order By</param>
-        /// <param name="startRowIndex">开始行，0表示第一行</param>
-        /// <param name="maximumRows">最大返回行数，0表示所有行</param>
-        /// <returns>实体集</returns>
-        [Obsolete("=>Search(DateTime start, DateTime end, String key, PageParameter page)")]
-        public static IList<TEntity> Search(String key, String order, Int64 startRowIndex, Int64 maximumRows) => FindAll(SearchWhereByKeys(key, null), order, null, startRowIndex, maximumRows);
-
-        /// <summary>查询满足条件的记录总数，分页和排序无效，带参数是因为ObjectDataSource要求它跟Search统一</summary>
-        /// <param name="key">关键字</param>
-        /// <param name="order">排序，不带Order By</param>
-        /// <param name="startRowIndex">开始行，0表示第一行</param>
-        /// <param name="maximumRows">最大返回行数，0表示所有行</param>
-        /// <returns>记录数</returns>
-        [Obsolete("=>Search(DateTime start, DateTime end, String key, PageParameter page)")]
-        public static Int32 SearchCount(String key, String order, Int64 startRowIndex, Int64 maximumRows) => (Int32)FindCount(SearchWhereByKeys(key, null), null, null, 0, 0);
-
-        /// <summary>同时查询满足条件的记录集和记录总数。没有数据时返回空集合而不是null</summary>
-        /// <param name="key"></param>
-        /// <param name="page">分页排序参数，同时返回满足条件的总记录数</param>
-        /// <returns></returns>
-        //[Obsolete("=>Search(DateTime start, DateTime end, String key, PageParameter page)")]
-        public static IList<TEntity> Search(String key, PageParameter page) => FindAll(SearchWhereByKeys(key), page);
-
-        /// <summary>同时查询满足条件的记录集和记录总数。没有数据时返回空集合而不是null</summary>
-        /// <param name="start">开始时间</param>
-        /// <param name="end">结束时间</param>
-        /// <param name="key">关键字</param>
-        /// <param name="page">分页排序参数，同时返回满足条件的总记录数</param>
-        /// <returns></returns>
-        public static IList<TEntity> Search(DateTime start, DateTime end, String key, PageParameter page)
-        {
-            var df = Meta.Factory.Default as TEntity;
-            return FindAll(df.SearchWhere(start, end, key, page), page);
-        }
-
-        /// <summary>构造高级查询条件</summary>
-        /// <param name="start">开始时间</param>
-        /// <param name="end">结束时间</param>
-        /// <param name="key">关键字</param>
-        /// <param name="page">分页排序参数，同时返回满足条件的总记录数</param>
-        /// <returns></returns>
-        protected virtual WhereExpression SearchWhere(DateTime start, DateTime end, String key, PageParameter page)
-        {
-            var exp = SearchWhereByKeys(key);
-
-            if (start > DateTime.MinValue || end > DateTime.MinValue)
-            {
-                var fi = Meta.Factory.MasterTime;
-                if (fi != null) exp &= fi.Between(start, end);
-            }
-
-            return exp;
-        }
-
-        /// <summary>根据空格分割的关键字集合构建查询条件</summary>
-        /// <param name="keys">空格分割的关键字集合</param>
-        /// <param name="fields">要查询的字段，默认为空表示查询所有字符串字段</param>
-        /// <param name="func">处理每一个查询关键字的回调函数</param>
-        /// <returns></returns>
-        public static WhereExpression SearchWhereByKeys(String keys, FieldItem[] fields = null, Func<String, FieldItem[], WhereExpression> func = null)
-        {
-            var exp = new WhereExpression();
-            if (String.IsNullOrEmpty(keys)) return exp;
-
-            if (func == null) func = SearchWhereByKey;
-
-            var ks = keys.Split(" ");
-
-            for (var i = 0; i < ks.Length; i++)
-            {
-                if (!ks[i].IsNullOrWhiteSpace()) exp &= func(ks[i].Trim(), fields);
-            }
-
-            return exp;
-        }
-
-        /// <summary>构建关键字查询条件</summary>
-        /// <param name="key">关键字</param>
-        /// <param name="fields">要查询的字段，默认为空表示查询所有字符串字段</param>
-        /// <returns></returns>
-        public static WhereExpression SearchWhereByKey(String key, FieldItem[] fields = null)
-        {
-            var exp = new WhereExpression();
-            if (key.IsNullOrEmpty()) return exp;
-
-            if (fields == null || fields.Length == 0) fields = Meta.Fields;
-            foreach (var item in fields)
-            {
-                if (item.Type != typeof(String)) continue;
-
-                exp |= item.Contains(key);
-            }
-
-            return exp;
-        }
-        #endregion
-
-        #region 静态操作
-        /// <summary>把一个实体对象持久化到数据库</summary>
-        /// <param name="obj">实体对象</param>
-        /// <returns>返回受影响的行数</returns>
-        [Obsolete("=>entity.Insert()")]
-        [EditorBrowsable(EditorBrowsableState.Advanced)]
-        public static Int32 Insert(TEntity obj) => obj.Insert();
-
-        /// <summary>把一个实体对象持久化到数据库</summary>
-        /// <param name="names">更新属性列表</param>
-        /// <param name="values">更新值列表</param>
-        /// <returns>返回受影响的行数</returns>
-        [EditorBrowsable(EditorBrowsableState.Advanced)]
-        public static Int32 Insert(String[] names, Object[] values) => Persistence.Insert(Meta.Session, names, values);
-
-        /// <summary>把一个实体对象更新到数据库</summary>
-        /// <param name="obj">实体对象</param>
-        /// <returns>返回受影响的行数</returns>
-        [Obsolete("=>entity.Update()")]
-        [EditorBrowsable(EditorBrowsableState.Advanced)]
-        public static Int32 Update(TEntity obj) => obj.Update();
-
-        /// <summary>更新一批实体数据</summary>
-        /// <param name="setClause">要更新的项和数据</param>
-        /// <param name="whereClause">指定要更新的实体</param>
-        /// <returns></returns>
-        [EditorBrowsable(EditorBrowsableState.Advanced)]
-        public static Int32 Update(String setClause, String whereClause) => Persistence.Update(Meta.Session, setClause, whereClause);
-
-        /// <summary>更新一批实体数据</summary>
-        /// <param name="setNames">更新属性列表</param>
-        /// <param name="setValues">更新值列表</param>
-        /// <param name="whereNames">条件属性列表</param>
-        /// <param name="whereValues">条件值列表</param>
-        /// <returns>返回受影响的行数</returns>
-        [EditorBrowsable(EditorBrowsableState.Advanced)]
-        public static Int32 Update(String[] setNames, Object[] setValues, String[] whereNames, Object[] whereValues) => Persistence.Update(Meta.Session, setNames, setValues, whereNames, whereValues);
-
-        /// <summary>
-        /// 从数据库中删除指定实体对象。
-        /// 实体类应该实现该方法的另一个副本，以唯一键或主键作为参数
-        /// </summary>
-        /// <param name="obj">实体对象</param>
-        /// <returns>返回受影响的行数，可用于判断被删除了多少行，从而知道操作是否成功</returns>
-        [Obsolete("=>entity.Delete()")]
-        [EditorBrowsable(EditorBrowsableState.Advanced)]
-        public static Int32 Delete(TEntity obj) => obj.Delete();
-
-        /// <summary>从数据库中删除指定条件的实体对象。</summary>
-        /// <param name="whereClause">限制条件</param>
-        /// <returns></returns>
-        [EditorBrowsable(EditorBrowsableState.Advanced)]
-        public static Int32 Delete(String whereClause) => Persistence.Delete(Meta.Session, whereClause);
-
-        /// <summary>从数据库中删除指定属性列表和值列表所限定的实体对象。</summary>
-        /// <param name="names">属性列表</param>
-        /// <param name="values">值列表</param>
-        /// <returns></returns>
-        [EditorBrowsable(EditorBrowsableState.Advanced)]
-        public static Int32 Delete(String[] names, Object[] values) => Persistence.Delete(Meta.Session, names, values);
-
-        /// <summary>把一个实体对象更新到数据库</summary>
-        /// <param name="obj">实体对象</param>
-        /// <returns>返回受影响的行数</returns>
-        [Obsolete("=>entity.Save()")]
-        [EditorBrowsable(EditorBrowsableState.Advanced)]
-        public static Int32 Save(TEntity obj) => obj.Save();
-        #endregion
-
-        #region 构造SQL语句
-        /// <summary>构造SQL查询语句</summary>
-        /// <param name="where">条件</param>
-        /// <param name="order">排序</param>
-        /// <param name="selects">选择列</param>
-        /// <returns></returns>
-        public static SelectBuilder CreateBuilder(Expression where, String order, String selects)
-        {
-            var session = Meta.Session;
-            var db = session.Dal.Db;
-            var ps = db.UseParameter ? new Dictionary<String, Object>() : null;
-            var wh = where?.GetString(db, ps);
-            var builder = CreateBuilder(wh, order, selects, true);
-
-            builder = FixParam(builder, ps);
-
-            return builder;
-        }
-
-        static SelectBuilder CreateBuilder(String where, String order, String selects, Boolean needOrderByID)
-        {
-            var factory = Meta.Factory;
-            var session = Meta.Session;
-            var db = session.Dal.Db;
-
-            var builder = new SelectBuilder
-            {
-                Column = selects,
-                Table = session.FormatedTableName,
-                OrderBy = order,
-                // 谨记：某些项目中可能在where中使用了GroupBy，在分页时可能报错
-                Where = where
-            };
-
-            // chenqi [2018-5-7] 
-            // 处理Select列
-            // SQL Server数据库特殊处理：由于T-SQL查询列为*号，order by未使用索引字段，将导致索引不会被命中。
-            if (session.Dal.DbType == DatabaseType.SqlServer)
-            {
-                if (builder.Column.IsNullOrEmpty() || builder.Column.Equals("*"))
-                {
-                    var fields = factory.Selects;
-                    if (fields.IsNullOrWhiteSpace())
-                        //fields = Meta.Factory.FieldNames.Select(Meta.FormatName).Join(",");
-                        //不能直接通过获取FieldNames的方式拼接查询字段，如果列名和实际的属性名称存在差异的情况下会导致查询错误 By Xiyunfei
-                        fields = factory.Fields.Join(",", e => db.FormatName(e.Field));
-                    builder.Column = fields;
-                }
-            }
-            else
-            {
-                if (builder.Column.IsNullOrEmpty())
-                    builder.Column = factory.Selects;
-            }
-
-            // XCode对于默认排序的规则：整型主键降序，其它情况默认
-            // 返回所有记录
-            if (!needOrderByID) return builder;
-
-            var fi = Meta.Unique;
-            if (fi != null && fi.Type.IsInt())
-            {
-                builder.Key = db.FormatName(fi.Field);
-
-                // 默认获取数据时，还是需要指定按照自增字段降序，符合使用习惯
-                // 有GroupBy也不能加排序
-                if (builder.OrderBy.IsNullOrEmpty() &&
-                    builder.GroupBy.IsNullOrEmpty() &&
-                    // 未指定查询字段的时候才默认加上排序，因为指定查询字段的很多时候是统计
-                    (selects.IsNullOrWhiteSpace() || selects == "*")
-                    )
-                {
-                    // 数字降序，其它升序
-                    var b = fi.Type.IsInt();
-                    builder.IsDesc = b;
-                    // 修正没有设置builder.IsInt导致分页没有选择最佳的MaxMin的BUG，感谢 @RICH(20371423)
-                    builder.IsInt = b;
-
-                    builder.OrderBy = builder.KeyOrder;
-                }
-            }
-            else
-            {
-                // 如果找不到唯一键，并且排序又为空，则采用全部字段一起，确保MSSQL能够分页
-                if (builder.OrderBy.IsNullOrEmpty() && session.Dal.DbType == DatabaseType.SqlServer)
-                {
-                    var pks = Meta.Table.PrimaryKeys;
-                    if (pks != null && pks.Length > 0)
-                    {
-                        builder.Key = db.FormatName(pks[0].Field);
-
-                        //chenqi [2017-5-7] 非自增列 + order为空时，指定order by 主键
-                        builder.OrderBy = builder.Key;
-                    }
-                }
-            }
-            return builder;
-        }
-
-        static SelectBuilder FixParam(SelectBuilder builder, IDictionary<String, Object> ps)
-        {
-            // 提取参数
-            if (ps != null)
-            {
-                foreach (var item in ps)
-                {
-                    var dp = Meta.Session.Dal.Db.CreateParameter(item.Key, item.Value, Meta.Table.FindByName(item.Key)?.Field);
-                    //// 不能传递类型，因为参数名可能已经改变
-                    //var dp = Meta.Session.Dal.Db.CreateParameter(item.Key, item.Value);
-
-                    builder.Parameters.Add(dp);
-                }
-            }
-
-            return builder;
-        }
-        #endregion
-
-        #region 获取/设置 字段值
-        /// <summary>获取/设置 字段值。</summary>
-        /// <remarks>
-        /// 一个索引，反射实现。
-        /// 派生实体类可重写该索引，以避免发射带来的性能损耗。
-        /// 基类已经实现了通用的快速访问，但是这里仍然重写，以增加控制，
-        /// 比如字段名是属性名前面加上_，并且要求是实体字段才允许这样访问，否则一律按属性处理。
-        /// </remarks>
-        /// <param name="name">字段名</param>
-        /// <returns></returns>
-        public override Object this[String name]
-        {
-            get
-            {
-                // 扩展属性
-                if (Meta.Table.ExtendFieldNames.Contains(name))
-                {
-                    var pi = GetType().GetPropertyEx(name, true);
-                    if (pi != null && pi.CanRead) return this.GetValue(pi);
-                }
-
-                // 检查动态增加的字段，返回默认值
-                var f = Meta.Table.FindByName(name) as FieldItem;
-
-                if (_Items != null && _Items.TryGetValue(name, out var obj))
-                {
-                    if (f != null && f.IsDynamic) return obj.ChangeType(f.Type);
-
-                    return obj;
-                }
-
-                if (f != null && f.IsDynamic) return f.Type.CreateInstance();
-
-                //if (_Extends != null) return Extends[name];
-
-                return null;
-            }
-            set
-            {
-                // 扩展属性
-                if (Meta.Table.ExtendFieldNames.Contains(name))
-                {
-                    var pi = GetType().GetPropertyEx(name, true);
-                    if (pi != null && pi.CanWrite)
-                    {
-                        this.SetValue(pi, value);
-                        return;
-                    }
-                }
-
-                // 检查动态增加的字段，返回默认值
-                if (Meta.Table.FindByName(name) is FieldItem f && f.IsDynamic) value = value.ChangeType(f.Type);
-
-                //Extends[name] = value;
-                Items[name] = value;
-            }
-        }
-        #endregion
-
-        #region 序列化
-        Boolean IAccessor.Read(Stream stream, Object context) => OnRead(stream, context, false);
-
-        Boolean IAccessor.Write(Stream stream, Object context) => OnWrite(stream, context, false);
-
-        /// <summary>从数据流反序列化</summary>
-        /// <param name="stream">数据流</param>
-        /// <param name="context">上下文</param>
-        /// <param name="extend">是否序列化扩展属性</param>
-        protected virtual Boolean OnRead(Stream stream, Object context, Boolean extend)
-        {
-            if (context is not Binary bn) bn = new Binary { Stream = stream, EncodeInt = true };
-
-            var fs = extend ? Meta.AllFields : Meta.Fields;
-            foreach (var fi in fs)
-            {
-                // 顺序要求很高
-                this[fi.Name] = bn.Read(fi.Type);
-            }
-
-            return true;
-        }
-
-        /// <summary>二进制序列化到数据流</summary>
-        /// <param name="stream">数据流</param>
-        /// <param name="context">上下文</param>
-        /// <param name="extend">是否序列化扩展属性</param>
-        protected virtual Boolean OnWrite(Stream stream, Object context, Boolean extend)
-        {
-            if (context is not Binary bn) bn = new Binary { Stream = stream, EncodeInt = true };
-
-            var fs = extend ? Meta.AllFields : Meta.Fields;
-            foreach (var fi in fs)
-            {
-                bn.Write(this[fi.Name], fi.Type);
-            }
-
-            return true;
-        }
-        #endregion
-
-        #region 克隆
-        /// <summary>创建当前对象的克隆对象，仅拷贝基本字段</summary>
-        /// <returns></returns>
-        public override Object Clone() => CloneEntity();
-
-        /// <summary>克隆实体。创建当前对象的克隆对象，仅拷贝基本字段</summary>
-        /// <param name="setDirty">是否设置脏数据。默认不设置</param>
-        /// <returns></returns>
-        public virtual TEntity CloneEntity(Boolean setDirty = false)
-        {
-            var obj = Meta.Factory.Create() as TEntity;
-            foreach (var fi in Meta.Fields)
-            {
-                if (setDirty)
-                    obj.SetItem(fi.Name, this[fi.Name]);
-                else
-                    obj[fi.Name] = this[fi.Name];
-            }
-
-            //Extends.CopyTo(obj.Extends);
-            if (_Items != null && _Items.Count > 0)
-            {
-                foreach (var item in _Items)
-                {
-                    this[item.Key] = item.Value;
-                }
-            }
-
-            return obj;
-        }
-
-        /// <summary>克隆实体</summary>
-        /// <param name="setDirty"></param>
-        /// <returns></returns>
-        internal protected override IEntity CloneEntityInternal(Boolean setDirty = true) => CloneEntity(setDirty);
-        #endregion
-
-        #region 其它
-        /// <summary>已重载。</summary>
-        /// <returns></returns>
-        public override String ToString()
-        {
-            // 优先主字段作为实体对象的字符串显示
-            if (Meta.Master != null && Meta.Master != Meta.Unique) return this[Meta.Master.Name] + "";
-
-            // 优先采用业务主键，也就是唯一索引
-            var table = Meta.Table.DataTable;
-            var dis = table.Indexes;
-            if (dis != null && dis.Count > 0)
-            {
-                IDataIndex di = null;
-                foreach (var item in dis)
-                {
-                    if (!item.Unique) continue;
-                    if (item.Columns == null || item.Columns.Length < 1) continue;
-
-                    var columns = table.GetColumns(item.Columns);
-                    if (columns == null || columns.Length < 1) continue;
-
-                    di = item;
-
-                    // 如果不是唯一自增，再往下找别的。如果后面实在找不到，至少还有现在这个。
-                    if (!(columns.Length == 1 && columns[0].Identity)) break;
-                }
-
-                if (di != null)
-                {
-                    var columns = table.GetColumns(di.Columns);
-
-                    // [v1,v2,...vn]
-                    var sb = Pool.StringBuilder.Get();
-                    foreach (var dc in columns)
-                    {
-                        if (sb.Length > 0) sb.Append(',');
-                        if (Meta.FieldNames.Contains(dc.Name)) sb.Append(this[dc.Name]);
-                    }
-
-                    var vs = sb.Put(true);
-                    if (columns.Length > 1)
-                        return $"[{vs}]";
-                    else
-                        return vs;
-                }
-            }
-
-            var fs = Meta.FieldNames;
-            if (fs.Contains("Name"))
-                return this["Name"] + "";
-            else if (fs.Contains("Title"))
-                return this["Title"] + "";
-            else if (fs.Contains("ID"))
-                return this["ID"] + "";
-            else
-                return "实体" + typeof(TEntity).Name;
-        }
-        #endregion
-
-        #region 脏数据
-        /// <summary>从数据库查询数据，对比重置脏数据</summary>
-        /// <remarks>
-        /// 在MVC中直接用实体对象接收前端数据进行更新操作时，脏数据可能不准确。
-        /// 该方法实现脏数据重置，确保可以准确保存到数据库。
-        /// </remarks>
-        /// <returns></returns>
-        public Int32 ResetDirty()
-        {
-            var key = Meta.Unique;
-            if (key == null) throw new InvalidOperationException("要求有唯一主键");
-
-            var rs = 0;
-            var entity = FindByKey(this[key.Name]);
-            foreach (var item in Meta.Fields)
-            {
-                var change = !CheckEqual(this[item.Name], entity[item.Name]);
-                if (Dirtys[item.Name] != change)
-                {
-                    Dirtys[item.Name] = change;
-                    rs++;
-                }
-            }
-
-            return rs;
-        }
-        #endregion
-
-        #region 高并发
-        /// <summary>获取 或 新增 对象，带缓存查询，常用于统计等高并发更新的情况，一般配合SaveAsync</summary>
-        /// <typeparam name="TKey"></typeparam>
-        /// <param name="key">业务主键，如果是多字段混合索引，则建立一个模型类</param>
-        /// <param name="find">查找函数</param>
-        /// <param name="create">创建对象</param>
-        /// <returns></returns>
-        public static TEntity GetOrAdd<TKey>(TKey key, Func<TKey, Boolean, TEntity> find, Func<TKey, TEntity> create)
-        {
-            if (key == null) return null;
-
-            var entity = find != null ? find(key, true) : FindByKey(key);
-            // 查不到时新建
-            if (entity == null)
-            {
-                if (create != null)
-                    entity = create(key);
-                else
-                {
-                    entity = new TEntity();
-                    entity.SetItem(Meta.Factory.Unique.Name, key);
-                }
-
-                // 插入失败时，再次查询
-                try
-                {
-                    entity.Insert();
-                }
-                catch (Exception ex)
-                {
-                    entity = find != null ? find(key, false) : FindByKey(key);
-                    if (entity == null) throw ex.GetTrue();
-                }
-            }
-
-            return entity;
-        }
-
-        /// <summary>获取 或 新增 对象，不带缓存查询，常用于统计等高并发更新的情况，一般配合SaveAsync</summary>
-        /// <typeparam name="TKey"></typeparam>
-        /// <param name="key">业务主键，如果是多字段混合索引，则建立一个模型类</param>
-        /// <param name="find">查找函数</param>
-        /// <param name="create">创建对象</param>
-        /// <returns></returns>
-        public static TEntity GetOrAdd<TKey>(TKey key, Func<TKey, TEntity> find, Func<TKey, TEntity> create)
-        {
-            if (key == null) return null;
-
-            var entity = find(key);
-            // 查不到时新建
-            if (entity == null)
-            {
-                entity = create(key);
-
-                // 插入失败时，再次查询
-                try
-                {
-                    entity.Insert();
-                }
-                catch (Exception ex)
-                {
-                    entity = find(key);
-                    if (entity == null) throw ex.GetTrue();
-                }
-            }
-
-            return entity;
-        }
-        #endregion
-    }
-}
+﻿using System;
+using System.Collections.Generic;
+using System.ComponentModel;
+using System.Data;
+using System.IO;
+using System.Linq;
+using System.Text.RegularExpressions;
+using System.Threading.Tasks;
+using NewLife;
+using NewLife.Collections;
+using NewLife.Data;
+using NewLife.Reflection;
+using NewLife.Serialization;
+using NewLife.Threading;
+using XCode.Common;
+using XCode.Configuration;
+using XCode.DataAccessLayer;
+using XCode.Model;
+
+namespace XCode
+{
+    /// <summary>数据实体类基类。所有数据实体类都必须继承该类。</summary>
+    [Serializable]
+    public partial class Entity<TEntity> : EntityBase, IAccessor where TEntity : Entity<TEntity>, new()
+    {
+        #region 构造函数
+        /// <summary>静态构造</summary>
+        static Entity()
+        {
+            DAL.InitLog();
+
+            EntityFactory.Register(typeof(TEntity), new EntityOperate());
+
+            //var ioc = ObjectContainer.Current;
+            //ioc.AddSingleton<IDataRowEntityAccessorProvider, DataRowEntityAccessorProvider>();
+
+            // 1，可以初始化该实体类型的操作工厂
+            // 2，CreateOperate将会实例化一个TEntity对象，从而引发TEntity的静态构造函数，
+            // 避免实际应用中，直接调用Entity的静态方法时，没有引发TEntity的静态构造函数。
+            new TEntity();
+        }
+
+        /// <summary>创建实体。</summary>
+        /// <remarks>
+        /// 可以重写改方法以实现实体对象的一些初始化工作。
+        /// 切记，写为实例方法仅仅是为了方便重载，所要返回的实例绝对不会是当前实例。
+        /// </remarks>
+        /// <param name="forEdit">是否为了编辑而创建，如果是，可以再次做一些相关的初始化工作</param>
+        /// <returns></returns>
+        //[Obsolete("=>IEntityOperate")]
+        [EditorBrowsable(EditorBrowsableState.Advanced)]
+        protected virtual TEntity CreateInstance(Boolean forEdit = false)
+        {
+            var entity = new TEntity();
+            // new TEntity会被编译为Activator.CreateInstance<TEntity>()，还不如Activator.CreateInstance()呢
+            // Activator.CreateInstance()有缓存功能，而泛型的那个没有
+            //return Activator.CreateInstance(typeof(TEntity)) as TEntity;
+            //var entity = typeof(TEntity).CreateInstance() as TEntity;
+            Meta._Modules.Create(entity, forEdit);
+
+            return entity;
+        }
+        #endregion
+
+        #region 填充数据
+        /// <summary>加载记录集。无数据时返回空集合而不是null。</summary>
+        /// <param name="ds">记录集</param>
+        /// <returns>实体数组</returns>
+        public static IList<TEntity> LoadData(DataSet ds)
+        {
+            if (ds == null || ds.Tables.Count < 1) return new List<TEntity>();
+
+            return LoadData(ds.Tables[0]);
+        }
+
+        /// <summary>加载数据表。无数据时返回空集合而不是null。</summary>
+        /// <param name="dt">数据表</param>
+        /// <returns>实体数组</returns>
+        public static IList<TEntity> LoadData(DataTable dt)
+        {
+            if (dt == null) return new List<TEntity>();
+
+            var list = Meta.Factory.Accessor.LoadData<TEntity>(dt);
+            OnLoadData(list);
+
+            return list;
+        }
+
+        /// <summary>加载数据表。无数据时返回空集合而不是null。</summary>
+        /// <param name="ds">数据表</param>
+        /// <returns>实体数组</returns>
+        public static IList<TEntity> LoadData(DbTable ds)
+        {
+            if (ds == null) return new List<TEntity>();
+
+            var list = Meta.Factory.Accessor.LoadData<TEntity>(ds);
+            OnLoadData(list);
+
+            return list;
+        }
+
+        /// <summary>加载数据表。无数据时返回空集合而不是null。</summary>
+        /// <param name="dr">数据读取器</param>
+        /// <returns>实体数组</returns>
+        public static IList<TEntity> LoadData(IDataReader dr)
+        {
+            if (dr == null) return new List<TEntity>();
+
+            var list = Meta.Factory.Accessor.LoadData<TEntity>(dr);
+            OnLoadData(list);
+
+            return list;
+        }
+
+        private static void OnLoadData(IList<TEntity> list)
+        {
+            // 设置默认累加字段
+            EntityAddition.SetField(list.Cast<IEntity>());
+            foreach (var entity in list)
+            {
+                entity.OnLoad();
+            }
+        }
+
+        private static void LoadSingleCache(IEnumerable<TEntity> list)
+        {
+            // 如果正在使用单对象缓存，则批量进入
+            //!!! 特别注意，如果列表查询指定了列名，可能会导致实体错误覆盖单对象缓存
+            var sc = Meta.SingleCache;
+            if (sc.Using)
+            {
+                // 查询列表异步加入对象缓存
+                ThreadPoolX.QueueUserWorkItem(es =>
+                {
+                    foreach (var entity in es)
+                    {
+                        sc.Add(entity);
+                    }
+                }, list);
+            }
+        }
+        #endregion
+
+        #region 操作
+        private static IEntityPersistence Persistence => Meta.Factory.Persistence;
+
+        /// <summary>插入数据，<see cref="Valid"/>后，在事务中调用<see cref="OnInsert"/>。</summary>
+        /// <returns></returns>
+        public override Int32 Insert() => DoAction(OnInsert, true);
+
+        /// <summary>把该对象持久化到数据库，添加/更新实体缓存。</summary>
+        /// <returns></returns>
+        protected virtual Int32 OnInsert()
+        {
+            var rs = Meta.Session.Insert(this);
+
+            // 标记来自数据库
+            IsFromDatabase = true;
+
+            // 设置默认累加字段
+            EntityAddition.SetField(this);
+
+            return rs;
+        }
+
+        /// <summary>更新数据，<see cref="Valid"/>后，在事务中调用<see cref="OnUpdate"/>。</summary>
+        /// <returns></returns>
+        public override Int32 Update() => DoAction(OnUpdate, false);
+
+        /// <summary>更新数据库，同时更新实体缓存</summary>
+        /// <returns></returns>
+        protected virtual Int32 OnUpdate()
+        {
+            var rs = Meta.Session.Update(this);
+
+            // 标记来自数据库
+            IsFromDatabase = true;
+
+            return rs;
+        }
+
+        /// <summary>删除数据，通过在事务中调用OnDelete实现。</summary>
+        /// <remarks>
+        /// 删除时，如果有且仅有主键有脏数据，则可能是ObjectDataSource之类的删除操作。
+        /// 该情况下，实体类没有完整的信息（仅有主键信息），将会导致无法通过扩展属性删除附属数据。
+        /// 如果需要避开该机制，请清空脏数据。
+        /// </remarks>
+        /// <returns></returns>
+        public override Int32 Delete() => DoAction(OnDelete, null);
+
+        /// <summary>从数据库中删除该对象，同时从实体缓存中删除</summary>
+        /// <returns></returns>
+        protected virtual Int32 OnDelete() => Meta.Session.Delete(this);
+
+        Int32 DoAction(Func<Int32> func, Boolean? isnew)
+        {
+            if (Meta.Table.DataTable.InsertOnly)
+            {
+                if (isnew == null) throw new XCodeException($"只写的日志型数据[{Meta.ThisType.FullName}]禁止删除！");
+                if (!isnew.Value) throw new XCodeException($"只写的日志型数据[{Meta.ThisType.FullName}]禁止修改！");
+            }
+
+            if (enableValid)
+            {
+                Boolean rt;
+                if (isnew != null)
+                {
+                    Valid(isnew.Value);
+                    rt = Meta._Modules.Valid(this, isnew.Value);
+                }
+                else
+                    rt = Meta._Modules.Delete(this);
+
+                // 没有更新任何数据
+                if (!rt) return 0;
+            }
+
+            // 自动分库分表
+            using var split = Meta.CreateShard(this as TEntity);
+
+            return func();
+        }
+
+        /// <summary>保存。Insert/Update/Upsert</summary>
+        /// <remarks>
+        /// Save的几个场景：
+        /// 1，Find, Update()
+        /// 2，new, Insert()
+        /// 3，new, Upsert()
+        /// </remarks>
+        /// <returns></returns>
+        public override Int32 Save()
+        {
+            
+            // 来自数据库直接Update
+            if (IsFromDatabase) return Update();
+
+            // 优先使用自增字段判断
+            var fi = Meta.Table.Identity;
+            if (fi != null) return Convert.ToInt64(this[fi.Name]) > 0 ? Update() : Insert();
+
+            /*
+             * 慈母手中线，游子身上衣。
+             * 淳淳教诲时，草木尽芬芳。
+             */
+
+            // 如果唯一主键不为空，应该通过后面判断，而不是直接Update
+            var isnew = IsNullKey;
+            if (isnew) return Insert();
+
+            // Oracle/MySql批量插入
+            var db = Meta.Session.Dal;
+            if (db.SupportBatch)
+            {
+                Valid(isnew);
+                if (!Meta.Modules.Valid(this, isnew)) return -1;
+                // 自动分库分表
+                using var split = Meta.CreateShard(this as TEntity);
+                return this.Upsert(null, null, null, Meta.Session);
+            }
+
+            return FindCount(Persistence.GetPrimaryCondition(this), null, null, 0, 0) > 0 ? Update() : Insert();
+        }
+
+        /// <summary>不需要验证的保存，不执行Valid，一般用于快速导入数据</summary>
+        /// <returns></returns>
+        public override Int32 SaveWithoutValid()
+        {
+            enableValid = false;
+            try { return Save(); }
+            finally { enableValid = true; }
+        }
+
+        /// <summary>异步保存。实现延迟保存，大事务保存。主要面向日志表和频繁更新的在线记录表</summary>
+        /// <param name="msDelay">延迟保存的时间。默认0ms近实时保存</param>
+        /// <remarks>
+        /// 调用平均耗时190.86ns，IPModule占38.89%，TimeModule占16.31%，UserModule占7.20%，Valid占14.36%
+        /// </remarks>
+        /// <returns>是否成功加入异步队列，实体对象已存在于队列中则返回false</returns>
+        public override Boolean SaveAsync(Int32 msDelay = 0)
+        {
+            var isnew = false;
+
+            // 优先使用自增字段判断
+            var fi = Meta.Unique;
+            if (fi != null && fi.Type.IsInt())
+                isnew = Convert.ToInt64(this[fi.Name]) == 0;
+            // 如果唯一主键不为空，应该通过后面判断，而不是直接Update
+            else if (IsNullKey)
+                isnew = true;
+
+            // 提前执行Valid，让它提前准备好验证数据
+            if (enableValid)
+            {
+                Valid(isnew);
+                Meta._Modules.Valid(this, isnew);
+            }
+            // 自动分库分表，影响后面的Meta.Session
+            using var split = Meta.CreateShard(this as TEntity);
+            if (!HasDirty) return false;
+
+            return Meta.Session.Queue.Add(this, msDelay);
+        }
+
+#if !NET40
+        /// <summary>插入数据，<see cref="Valid"/>后，在事务中调用<see cref="OnInsert"/>。</summary>
+        /// <returns></returns>
+        public override Task<Int32> InsertAsync() => DoAction(OnInsertAsync, true);
+
+        /// <summary>把该对象持久化到数据库，添加/更新实体缓存。</summary>
+        /// <returns></returns>
+        protected virtual Task<Int32> OnInsertAsync()
+        {
+            var rs = Meta.Session.InsertAsync(this);
+
+            // 标记来自数据库
+            IsFromDatabase = true;
+
+            // 设置默认累加字段
+            EntityAddition.SetField(this);
+
+            return rs;
+        }
+
+        /// <summary>更新数据，<see cref="Valid"/>后，在事务中调用<see cref="OnUpdate"/>。</summary>
+        /// <returns></returns>
+        public override Task<Int32> UpdateAsync() => DoAction(OnUpdateAsync, false);
+
+        /// <summary>更新数据库，同时更新实体缓存</summary>
+        /// <returns></returns>
+        protected virtual Task<Int32> OnUpdateAsync()
+        {
+            var rs = Meta.Session.UpdateAsync(this);
+
+            // 标记来自数据库
+            IsFromDatabase = true;
+
+            return rs;
+        }
+
+        /// <summary>删除数据，通过在事务中调用OnDelete实现。</summary>
+        /// <remarks>
+        /// 删除时，如果有且仅有主键有脏数据，则可能是ObjectDataSource之类的删除操作。
+        /// 该情况下，实体类没有完整的信息（仅有主键信息），将会导致无法通过扩展属性删除附属数据。
+        /// 如果需要避开该机制，请清空脏数据。
+        /// </remarks>
+        /// <returns></returns>
+        public override Task<Int32> DeleteAsync() => DoAction(OnDeleteAsync, null);
+
+        /// <summary>从数据库中删除该对象，同时从实体缓存中删除</summary>
+        /// <returns></returns>
+        protected virtual Task<Int32> OnDeleteAsync() => Meta.Session.DeleteAsync(this);
+
+        Task<Int32> DoAction(Func<Task<Int32>> func, Boolean? isnew)
+        {
+            if (Meta.Table.DataTable.InsertOnly)
+            {
+                if (isnew == null) throw new XCodeException($"只写的日志型数据[{Meta.ThisType.FullName}]禁止删除！");
+                if (!isnew.Value) throw new XCodeException($"只写的日志型数据[{Meta.ThisType.FullName}]禁止修改！");
+            }
+
+            // 自动分库分表
+            using var split = Meta.CreateShard(this as TEntity);
+
+            if (enableValid)
+            {
+                Boolean rt;
+                if (isnew != null)
+                {
+                    Valid(isnew.Value);
+                    rt = Meta._Modules.Valid(this, isnew.Value);
+                }
+                else
+                    rt = Meta._Modules.Delete(this);
+
+                // 没有更新任何数据
+                if (!rt) return Task.FromResult(0);
+            }
+
+            return func();
+        }
+#endif
+
+        [NonSerialized]
+        Boolean enableValid = true;
+
+        /// <summary>验证并修补数据，通过抛出异常的方式提示验证失败。</summary>
+        /// <remarks>建议重写者调用基类的实现，因为基类根据数据字段的唯一索引进行数据验证。</remarks>
+        /// <param name="isNew">是否新数据</param>
+        public override void Valid(Boolean isNew)
+        {
+            var factory = Meta.Factory;
+
+            // 雪花Id生成器。Int64主键非自增时，自动填充
+            var pks = factory.Table.PrimaryKeys;
+            if (pks != null && pks.Length == 1)
+            {
+                var pk = pks[0];
+                if (!pk.IsIdentity && pk.Type == typeof(Int64) && this[pk.Name].ToLong() == 0)
+                {
+                    this[pk.Name] = factory.Snow.NewId();
+                }
+            }
+        }
+
+        /// <summary>根据指定键检查数据，返回数据是否已存在</summary>
+        /// <param name="names"></param>
+        /// <returns></returns>
+        public virtual Boolean Exist(params String[] names) => Exist(true, names);
+
+        /// <summary>根据指定键检查数据是否已存在，若已存在，抛出ArgumentOutOfRangeException异常</summary>
+        /// <param name="names"></param>
+        public virtual void CheckExist(params String[] names) => CheckExist(true, names);
+
+        /// <summary>根据指定键检查数据是否已存在，若已存在，抛出ArgumentOutOfRangeException异常</summary>
+        /// <param name="isNew">是否新数据</param>
+        /// <param name="names"></param>
+        public virtual void CheckExist(Boolean isNew, params String[] names)
+        {
+            if (Exist(isNew, names))
+            {
+                var sb = Pool.StringBuilder.Get();
+                String name = null;
+                for (var i = 0; i < names.Length; i++)
+                {
+                    if (sb.Length > 0) sb.Append('，');
+
+                    FieldItem field = Meta.Table.FindByName(names[i]);
+                    if (field != null) name = field.Description;
+                    if (String.IsNullOrEmpty(name)) name = names[i];
+
+                    sb.AppendFormat("{0}={1}", name, this[names[i]]);
+                }
+
+                name = Meta.Table.Description;
+                if (String.IsNullOrEmpty(name)) name = typeof(TEntity).Name;
+                sb.AppendFormat(" 的{0}已存在！", name);
+
+                throw new ArgumentOutOfRangeException(String.Join(",", names), this[names[0]], sb.Put(true));
+            }
+        }
+
+        /// <summary>根据指定键检查数据，返回数据是否已存在</summary>
+        /// <param name="isNew">是否新数据</param>
+        /// <param name="names"></param>
+        /// <returns></returns>
+        public virtual Boolean Exist(Boolean isNew, params String[] names)
+        {
+            // 根据指定键查找所有符合的数据，然后比对。
+            // 当然，也可以通过指定键和主键配合，找到拥有指定键，但是不是当前主键的数据，只查记录数。
+            var values = new Object[names.Length];
+            for (var i = 0; i < names.Length; i++)
+            {
+                values[i] = this[names[i]];
+            }
+
+            var field = Meta.Unique;
+            var val = this[field.Name];
+            var cache = Meta.Session.Cache;
+            if (!cache.Using)
+            {
+                //// 如果是空主键，则采用直接判断记录数的方式，以加快速度
+                //if (IsNullKey) return FindCount(names, values) > 0;
+
+                var exp = new WhereExpression();
+                for (var i = 0; i < names.Length; i++)
+                {
+                    var fi = Meta.Table.FindByName(names[i]);
+                    exp &= fi == values[i];
+                }
+
+                var list = FindAll(exp, null, null, 0, 0);
+                if (list == null || list.Count < 1) return false;
+                if (list.Count > 1) return true;
+
+                // 如果是Guid等主键，可能提前赋值，插入操作不能比较主键，直接判断判断存在的唯一索引即可
+                if (isNew && !field.IsIdentity) return true;
+
+                return !Equals(val, list[0][field.Name]);
+            }
+            else
+            {
+                // 如果是空主键，则采用直接判断记录数的方式，以加快速度
+                var list = cache.FindAll(e =>
+                {
+                    for (var i = 0; i < names.Length; i++)
+                    {
+                        if (e[names[i]] != values[i]) return false;
+                    }
+                    return true;
+                });
+                if (IsNullKey) return list.Count > 0;
+
+                if (list == null || list.Count < 1) return false;
+                if (list.Count > 1) return true;
+
+                // 如果是Guid等主键，可能提前赋值，插入操作不能比较主键，直接判断判断存在的唯一索引即可
+                if (isNew && !field.IsIdentity) return true;
+
+                return !Equals(val, list[0][field.Name]);
+            }
+        }
+        #endregion
+
+        #region 查找单个实体
+        /// <summary>根据属性以及对应的值，查找单个实体</summary>
+        /// <param name="name">属性名称</param>
+        /// <param name="value">属性值</param>
+        /// <returns></returns>
+        public static TEntity Find(String name, Object value) => Find(new String[] { name }, new Object[] { value });
+
+        /// <summary>根据属性列表以及对应的值列表，查找单个实体</summary>
+        /// <param name="names">属性名称集合</param>
+        /// <param name="values">属性值集合</param>
+        /// <returns></returns>
+        public static TEntity Find(String[] names, Object[] values)
+        {
+            var exp = new WhereExpression();
+            // 判断自增和主键
+            if (names != null && names.Length == 1)
+            {
+                var field = Meta.Table.FindByName(names[0]);
+                if ((field as FieldItem) != null && (field.IsIdentity || field.PrimaryKey))
+                {
+                    // 唯一键为自增且参数小于等于0时，返回空
+                    if (Helper.IsNullKey(values[0], field.Type)) return null;
+
+                    exp &= field == values[0];
+                    return FindUnique(exp);
+                }
+            }
+
+            for (var i = 0; i < names.Length; i++)
+            {
+                var fi = Meta.Table.FindByName(names[i]);
+                exp &= fi == values[i];
+            }
+
+            // 判断唯一索引，唯一索引也不需要分页
+            var di = Meta.Table.DataTable.GetIndex(names);
+            if (di != null && di.Unique) return FindUnique(exp);
+
+            return Find(exp);
+        }
+
+        /// <summary>根据条件查找唯一的单个实体</summary>
+        /// 根据条件查找唯一的单个实体，因为是唯一的，所以不需要分页和排序。
+        /// 如果不确定是否唯一，一定不要调用该方法，否则会返回大量的数据。
+        /// <remarks>
+        /// </remarks>
+        /// <param name="where">查询条件</param>
+        /// <returns></returns>
+        static TEntity FindUnique(Expression where)
+        {
+            var session = Meta.Session;
+            var db = session.Dal.Db;
+            var ps = db.UseParameter ? new Dictionary<String, Object>() : null;
+            var wh = where?.GetString(db, ps);
+
+            var builder = new SelectBuilder
+            {
+                Table = session.FormatedTableName,
+                // 谨记：某些项目中可能在where中使用了GroupBy，在分页时可能报错
+                Where = wh
+            };
+
+            // 使用默认选择列
+            if (builder.Column.IsNullOrEmpty()) builder.Column = Meta.Factory.Selects;
+
+            // 提取参数
+            builder = FixParam(builder, ps);
+
+            var list = LoadData(session.Query(builder, 0, 0));
+            //var list = session.Query(builder, 0, 0, LoadData);
+            if (list == null || list.Count < 1) return null;
+
+            // 如果正在使用单对象缓存，则批量进入
+            LoadSingleCache(list);
+
+            if (list.Count > 1 && DAL.Debug)
+            {
+                DAL.WriteLog("调用FindUnique(\"{0}\")不合理，只有返回唯一记录的查询条件才允许调用！", wh);
+            }
+            return list[0];
+        }
+
+        /// <summary>根据条件查找单个实体</summary>
+        /// <param name="whereClause">查询条件</param>
+        /// <returns></returns>
+        [EditorBrowsable(EditorBrowsableState.Never)]
+        public static TEntity Find(String whereClause)
+        {
+            var list = FindAll(whereClause, null, null, 0, 1);
+            return list.Count < 1 ? null : list[0];
+        }
+
+        /// <summary>根据条件查找单个实体</summary>
+        /// <param name="where">查询条件</param>
+        /// <returns></returns>
+        public static TEntity Find(Expression where)
+        {
+            var max = 1;
+
+            // 优待主键查询
+            if (where is FieldExpression fe && fe.Field != null && fe.Field.PrimaryKey) max = 0;
+
+            var list = FindAll(where, null, null, 0, max);
+            return list.Count < 1 ? null : list[0];
+        }
+
+        /// <summary>根据主键查找单个实体</summary>
+        /// <param name="key">唯一主键的值</param>
+        /// <returns></returns>
+        public static TEntity FindByKey(Object key)
+        {
+            var field = Meta.Unique;
+            if (field == null) throw new ArgumentNullException(nameof(Meta.Unique), "FindByKey方法要求" + typeof(TEntity).FullName + "有唯一主键！");
+
+            // 唯一键为自增且参数小于等于0时，返回空
+            if (Helper.IsNullKey(key, field.Type)) return null;
+
+            return Find(field.Name, key);
+        }
+
+        /// <summary>根据主键查询一个实体对象用于表单编辑</summary>
+        /// <param name="key">唯一主键的值</param>
+        /// <returns></returns>
+        public static TEntity FindByKeyForEdit(Object key)
+        {
+            var field = Meta.Unique;
+            if (field == null) throw new ArgumentNullException("Meta.Unique", "FindByKeyForEdit方法要求该表有唯一主键！");
+
+            // 参数为空时，返回新实例
+            if (key == null)
+            {
+                //IEntityOperate factory = EntityFactory.CreateOperate(typeof(TEntity));
+                return Meta.Factory.Create(true) as TEntity;
+            }
+
+            var type = field.Type;
+
+            // 唯一键为自增且参数小于等于0时，返回新实例
+            if (Helper.IsNullKey(key, type))
+            {
+                if (type.IsInt() && !field.IsIdentity && DAL.Debug) DAL.WriteLog("{0}的{1}字段是整型主键，你是否忘记了设置自增？", Meta.TableName, field.ColumnName);
+
+                return Meta.Factory.Create(true) as TEntity;
+            }
+
+            // 自动分库分表
+            var keyEntity = new TEntity();
+            keyEntity[field.Name] = key;
+            using var split = Meta.CreateShard(keyEntity);
+
+            // 此外，一律返回 查找值，即使可能是空。而绝不能在找不到数据的情况下给它返回空，因为可能是找不到数据而已，而返回新实例会导致前端以为这里是新增数据
+            var entity = Find(field.Name, key);
+
+            // 判断实体
+            if (entity == null)
+            {
+                String msg;
+                if (Helper.IsNullKey(key, field.Type))
+                    msg = $"参数错误！无法取得编号为{key}的{Meta.Table.Description}！可能未设置自增主键！";
+                else
+                    msg = $"参数错误！无法取得编号为{key}的{Meta.Table.Description}！";
+
+                throw new XCodeException(msg);
+            }
+
+            return entity;
+        }
+
+        /// <summary>查询指定字段的最小值</summary>
+        /// <param name="field">指定字段</param>
+        /// <param name="where">条件字句</param>
+        /// <returns></returns>
+        public static Int32 FindMin(String field, Expression where = null)
+        {
+            var fd = Meta.Table.FindByName(field);
+            var list = FindAll(where, fd, null, 0, 1);
+            return list.Count < 1 ? 0 : Convert.ToInt32(list[0][fd.Name]);
+        }
+
+        /// <summary>查询指定字段的最大值</summary>
+        /// <param name="field">指定字段</param>
+        /// <param name="where">条件字句</param>
+        /// <returns></returns>
+        public static Int32 FindMax(String field, Expression where = null)
+        {
+            var fd = Meta.Table.FindByName(field);
+            var list = FindAll(where, fd.Desc(), null, 0, 1);
+            return list.Count < 1 ? 0 : Convert.ToInt32(list[0][fd.Name]);
+        }
+        #endregion
+
+        #region 静态查询
+        /// <summary>获取所有数据。获取大量数据时会非常慢，慎用。没有数据时返回空集合而不是null</summary>
+        /// <returns>实体数组</returns>
+        public static IList<TEntity> FindAll() => FindAll("", null, null, 0, 0);
+
+        /// <summary>根据名称获取数据集。没有数据时返回空集合而不是null</summary>
+        /// <param name="name"></param>
+        /// <param name="value"></param>
+        /// <returns></returns>
+        [Obsolete("=>FindAll(Expression where, PageParameter page = null, String selects = null)")]
+        [EditorBrowsable(EditorBrowsableState.Advanced)]
+        public static IList<TEntity> FindAll(String name, Object value)
+        {
+            var fi = Meta.Table.FindByName(name);
+            return FindAll(fi == value, null, null, 0, 0);
+        }
+
+        /// <summary>根据属性列表以及对应的值列表，查找单个实体</summary>
+        /// <param name="names">属性名称集合</param>
+        /// <param name="values">属性值集合</param>
+        /// <returns></returns>
+        [Obsolete("=>FindAll(Expression where, PageParameter page = null, String selects = null)")]
+        [EditorBrowsable(EditorBrowsableState.Advanced)]
+        public static IList<TEntity> FindAll(String[] names, Object[] values)
+        {
+            var exp = new WhereExpression();
+
+            for (var i = 0; i < names.Length; i++)
+            {
+                var fi = Meta.Table.FindByName(names[i]);
+                exp &= fi == values[i];
+            }
+
+            return FindAll(exp, null, null, 0, 0);
+        }
+
+        /// <summary>最标准的查询数据。没有数据时返回空集合而不是null</summary>
+        /// <remarks>
+        /// 最经典的批量查询，看这个Select @selects From Table Where @where Order By @order Limit @startRowIndex,@maximumRows，你就明白各参数的意思了。
+        /// </remarks>
+        /// <param name="where">条件字句，不带Where</param>
+        /// <param name="order">排序字句，不带Order By</param>
+        /// <param name="selects">查询列，默认null表示所有字段</param>
+        /// <param name="startRowIndex">开始行，0表示第一行</param>
+        /// <param name="maximumRows">最大返回行数，0表示所有行</param>
+        /// <returns>实体集</returns>
+        public static IList<TEntity> FindAll(String where, String order, String selects, Int64 startRowIndex, Int64 maximumRows)
+        {
+            var session = Meta.Session;
+
+            var builder = CreateBuilder(where, order, selects, true);
+            var list = LoadData(session.Query(builder, startRowIndex, maximumRows));
+
+            // 如果正在使用单对象缓存，则批量进入
+            if (selects.IsNullOrEmpty() || selects == "*") LoadSingleCache(list);
+
+            return list;
+        }
+
+        /// <summary>最标准的查询数据。没有数据时返回空集合而不是null</summary>
+        /// <remarks>
+        /// 最经典的批量查询，看这个Select @selects From Table Where @where Order By @order Limit @startRowIndex,@maximumRows，你就明白各参数的意思了。
+        /// </remarks>
+        /// <param name="where">条件字句，不带Where</param>
+        /// <param name="order">排序字句，不带Order By</param>
+        /// <param name="selects">查询列，默认null表示所有字段</param>
+        /// <param name="startRowIndex">开始行，0表示第一行</param>
+        /// <param name="maximumRows">最大返回行数，0表示所有行</param>
+        /// <returns>实体集</returns>
+        public static IList<TEntity> FindAll(Expression where, String order, String selects, Int64 startRowIndex, Int64 maximumRows)
+        {
+            var session = Meta.Session;
+
+            #region 海量数据查询优化
+            // 海量数据尾页查询优化
+            // 在海量数据分页中，取越是后面页的数据越慢，可以考虑倒序的方式
+            // 只有在百万数据，且开始行大于五十万时才使用
+
+            // 如下优化，避免了每次都调用Meta.Count而导致形成一次查询，虽然这次查询时间损耗不大
+            // 但是绝大多数查询，都不需要进行类似的海量数据优化，显然，这个startRowIndex将会挡住99%以上的浪费
+            Int64 count;
+            if (startRowIndex > 500000 && (count = session.LongCount) > 1000000)
+            {
+                //// 计算本次查询的结果行数
+                //var wh = where?.GetString(null);
+                // 数据量巨大，每次都查总记录数很不划算，还不如用一个不太准的数据
+                //if (!wh.IsNullOrEmpty()) count = FindCount(where, order, selects, startRowIndex, maximumRows);
+                // 游标在中间偏后
+                if (startRowIndex * 2 > count)
+                {
+                    var order2 = order;
+                    var bk = false; // 是否跳过
+
+                    #region 排序倒序
+                    // 默认是自增字段的降序
+                    var fi = Meta.Unique;
+                    if (String.IsNullOrEmpty(order2) && fi != null && fi.IsIdentity) order2 = fi.Name + " Desc";
+
+                    if (!String.IsNullOrEmpty(order2))
+                    {
+                        //2014-01-05 Modify by Apex
+                        //处理order by带有函数的情况，避免分隔时将函数拆分导致错误
+                        foreach (Match match in Regex.Matches(order2, @"\([^\)]*\)", RegexOptions.Singleline))
+                        {
+                            order2 = order2.Replace(match.Value, match.Value.Replace(",", "★"));
+                        }
+                        var ss = order2.Split(',');
+                        var sb = Pool.StringBuilder.Get();
+                        foreach (var item in ss)
+                        {
+                            var fn = item;
+                            var od = "asc";
+
+                            var p = fn.LastIndexOf(" ");
+                            if (p > 0)
+                            {
+                                od = item.Substring(p).Trim().ToLower();
+                                fn = item.Substring(0, p).Trim();
+                            }
+
+                            switch (od)
+                            {
+                                case "asc":
+                                    od = "desc";
+                                    break;
+                                case "desc":
+                                    //od = "asc";
+                                    od = null;
+                                    break;
+                                default:
+                                    bk = true;
+                                    break;
+                            }
+                            if (bk) break;
+
+                            if (sb.Length > 0) sb.Append(", ");
+                            sb.AppendFormat("{0} {1}", fn, od);
+                        }
+
+                        order2 = sb.Put(true).Replace("★", ",");
+                    }
+                    #endregion
+
+                    // 没有排序的实在不适合这种办法，因为没办法倒序
+                    if (!order2.IsNullOrEmpty())
+                    {
+                        // 最大可用行数改为实际最大可用行数
+                        var max = (Int32)Math.Min(maximumRows, count - startRowIndex);
+                        if (max <= 0) return new List<TEntity>();
+
+                        var start = (Int32)(count - (startRowIndex + maximumRows));
+                        var builder2 = CreateBuilder(where, order2, selects);
+                        var list = LoadData(session.Query(builder2, start, max));
+                        if (list == null || list.Count < 1) return list;
+
+                        // 如果正在使用单对象缓存，则批量进入
+                        if (selects.IsNullOrEmpty() || selects == "*") LoadSingleCache(list);
+
+                        // 因为这样取得的数据是倒过来的，所以这里需要再倒一次
+                        //list.Reverse();
+                        return list.Reverse().ToList();
+                    }
+                }
+            }
+            #endregion
+
+            // 自动分表
+            var shards = Meta.ShardPolicy?.Shards(where);
+            if (shards == null)
+            {
+                var builder = CreateBuilder(where, order, selects);
+                var list2 = LoadData(session.Query(builder, startRowIndex, maximumRows));
+
+                // 如果正在使用单对象缓存，则批量进入
+                if (selects.IsNullOrEmpty() || selects == "*") LoadSingleCache(list2);
+
+                return list2;
+            }
+            else
+            {
+                // 暂时仅支持row=0，否则不好处理多表查询
+                var row = startRowIndex;
+                var max = maximumRows;
+
+                var rs = new List<TEntity>();
+                foreach (var shard in shards)
+                {
+                    using var split = Meta.CreateSplit(shard.ConnName, shard.TableName);
+
+                    var builder = CreateBuilder(where, order, selects);
+                    var list2 = LoadData(Meta.Session.Query(builder, row, max));
+                    if (list2.Count > 0) rs.AddRange(list2);
+                    if (rs.Count >= maximumRows) return rs;
+
+                    max -= list2.Count;
+                }
+                return rs;
+            }
+        }
+
+        /// <summary>同时查询满足条件的记录集和记录总数。没有数据时返回空集合而不是null</summary>
+        /// <param name="where">条件，不带Where</param>
+        /// <param name="page">分页排序参数，同时返回满足条件的总记录数</param>
+        /// <param name="selects">查询列，默认null表示所有字段</param>
+        /// <returns></returns>
+        public static IList<TEntity> FindAll(Expression where, PageParameter page = null, String selects = null)
+        {
+            if (page == null) return FindAll(where, null, selects, 0, 0);
+
+            // 页面参数携带进来的扩展查询
+            if (page.State is Expression exp)
+                where &= exp;
+            else if (page.State is WhereBuilder builder)
+            {
+                if (builder.Factory == null) builder.Factory = Meta.Factory;
+                where &= builder.GetExpression();
+            }
+
+            // 先查询满足条件的记录数，如果没有数据，则直接返回空集合，不再查询数据
+            var session = Meta.Session;
+            if (page.RetrieveTotalCount)
+            {
+                Int64 rows;
+
+                // 如果总记录数超过10万，为了提高性能，返回快速查找且带有缓存的总记录数
+                if ((where == null || where.IsEmpty) && session.LongCount > 100_000)
+                    rows = session.LongCount;
+                else
+                    rows = FindCount(where, null, selects, 0, 0);
+                if (rows <= 0) return new List<TEntity>();
+
+                page.TotalCount = rows;
+            }
+
+            // 验证排序字段，避免非法
+            var orderby = page.OrderBy;
+            if (!page.Sort.IsNullOrEmpty())
+            {
+                var st = Meta.Table.FindByName(page.Sort);
+                page.OrderBy = null;
+                page.Sort = session.Dal.Db.FormatName(st);
+                orderby = page.OrderBy;
+
+                //!!! 恢复排序字段，否则属性名和字段名不一致时前台无法降序
+                page.Sort = st?.Name;
+            }
+
+            // 采用起始行还是分页
+            IList<TEntity> list;
+            if (page.StartRow >= 0)
+                list = FindAll(where, orderby, selects, page.StartRow, page.PageSize);
+            else
+                list = FindAll(where, orderby, selects, (page.PageIndex - 1) * page.PageSize, page.PageSize);
+
+            if (list == null || list.Count == 0) return list;
+
+            // 统计数据。100万以上数据要求带where才支持统计
+            if (page.RetrieveState &&
+                (page.RetrieveTotalCount && page.TotalCount < 10_000_000
+                || Meta.Session.LongCount < 10_000_000 || where != null)
+                )
+            {
+                var selectStat = Meta.Factory.SelectStat;
+                if (!selectStat.IsNullOrEmpty()) page.State = FindAll(where, null, selectStat).FirstOrDefault();
+            }
+
+            return list;
+        }
+
+        /// <summary>执行SQl获取数据集</summary>
+        /// <param name="sql">SQL语句</param>
+        /// <returns>实体集</returns>
+        public static IList<TEntity> FindAll(String sql)
+        {
+            var session = Meta.Session;
+
+            return LoadData(session.Query(sql));
+        }
+
+        /// <summary>查询数据，返回内存表DbTable而不是实体列表</summary>
+        /// <remarks>
+        /// 最经典的批量查询，看这个Select @selects From Table Where @where Order By @order Limit @startRowIndex,@maximumRows，你就明白各参数的意思了。
+        /// </remarks>
+        /// <param name="where">条件字句，不带Where</param>
+        /// <param name="order">排序字句，不带Order By</param>
+        /// <param name="selects">查询列，默认null表示所有字段</param>
+        /// <param name="startRowIndex">开始行，0表示第一行</param>
+        /// <param name="maximumRows">最大返回行数，0表示所有行</param>
+        /// <returns>内存表</returns>
+        public static DbTable FindData(Expression where, String order, String selects, Int64 startRowIndex, Int64 maximumRows)
+        {
+            var session = Meta.Session;
+
+            var builder = CreateBuilder(where, order, selects);
+            return session.Query(builder, startRowIndex, maximumRows);
+        }
+        #endregion
+
+        #region 缓存查询
+        /// <summary>查找所有缓存。没有数据时返回空集合而不是null</summary>
+        /// <returns></returns>
+        public static IList<TEntity> FindAllWithCache() => Meta.Session.Cache.Entities;
+        #endregion
+
+        #region 异步查询
+#if !NET40
+        /// <summary>根据条件查找单个实体</summary>
+        /// <param name="where">查询条件</param>
+        /// <returns></returns>
+        public static async Task<TEntity> FindAsync(Expression where)
+        {
+            var max = 1;
+
+            // 优待主键查询
+            if (where is FieldExpression fe && fe.Field != null && fe.Field.PrimaryKey) max = 0;
+
+            var list = await FindAllAsync(where, null, null, 0, max);
+            return list.Count < 1 ? null : list[0];
+        }
+
+        /// <summary>获取所有数据。获取大量数据时会非常慢，慎用。没有数据时返回空集合而不是null</summary>
+        /// <returns>实体数组</returns>
+        public static Task<IList<TEntity>> FindAllAsync() => FindAllAsync(new WhereExpression(), null, null, 0, 0);
+
+        /// <summary>最标准的查询数据。没有数据时返回空集合而不是null</summary>
+        /// <remarks>
+        /// 最经典的批量查询，看这个Select @selects From Table Where @where Order By @order Limit @startRowIndex,@maximumRows，你就明白各参数的意思了。
+        /// </remarks>
+        /// <param name="where">条件字句，不带Where</param>
+        /// <param name="order">排序字句，不带Order By</param>
+        /// <param name="selects">查询列，默认null表示所有字段</param>
+        /// <param name="startRowIndex">开始行，0表示第一行</param>
+        /// <param name="maximumRows">最大返回行数，0表示所有行</param>
+        /// <returns>实体集</returns>
+        public static async Task<IList<TEntity>> FindAllAsync(Expression where, String order, String selects, Int64 startRowIndex, Int64 maximumRows)
+        {
+            var session = Meta.Session;
+
+        #region 海量数据查询优化
+            // 海量数据尾页查询优化
+            // 在海量数据分页中，取越是后面页的数据越慢，可以考虑倒序的方式
+            // 只有在百万数据，且开始行大于五十万时才使用
+
+            // 如下优化，避免了每次都调用Meta.Count而导致形成一次查询，虽然这次查询时间损耗不大
+            // 但是绝大多数查询，都不需要进行类似的海量数据优化，显然，这个startRowIndex将会挡住99%以上的浪费
+            Int64 count;
+            if (startRowIndex > 500000 && (count = session.LongCount) > 1000000)
+            {
+                //// 计算本次查询的结果行数
+                //var wh = where?.GetString(null);
+                // 数据量巨大，每次都查总记录数很不划算，还不如用一个不太准的数据
+                //if (!wh.IsNullOrEmpty()) count = FindCount(where, order, selects, startRowIndex, maximumRows);
+                // 游标在中间偏后
+                if (startRowIndex * 2 > count)
+                {
+                    var order2 = order;
+                    var bk = false; // 是否跳过
+
+        #region 排序倒序
+                    // 默认是自增字段的降序
+                    var fi = Meta.Unique;
+                    if (String.IsNullOrEmpty(order2) && fi != null && fi.IsIdentity) order2 = fi.Name + " Desc";
+
+                    if (!String.IsNullOrEmpty(order2))
+                    {
+                        //2014-01-05 Modify by Apex
+                        //处理order by带有函数的情况，避免分隔时将函数拆分导致错误
+                        foreach (Match match in Regex.Matches(order2, @"\([^\)]*\)", RegexOptions.Singleline))
+                        {
+                            order2 = order2.Replace(match.Value, match.Value.Replace(",", "★"));
+                        }
+                        var ss = order2.Split(',');
+                        var sb = Pool.StringBuilder.Get();
+                        foreach (var item in ss)
+                        {
+                            var fn = item;
+                            var od = "asc";
+
+                            var p = fn.LastIndexOf(" ");
+                            if (p > 0)
+                            {
+                                od = item.Substring(p).Trim().ToLower();
+                                fn = item.Substring(0, p).Trim();
+                            }
+
+                            switch (od)
+                            {
+                                case "asc":
+                                    od = "desc";
+                                    break;
+                                case "desc":
+                                    //od = "asc";
+                                    od = null;
+                                    break;
+                                default:
+                                    bk = true;
+                                    break;
+                            }
+                            if (bk) break;
+
+                            if (sb.Length > 0) sb.Append(", ");
+                            sb.AppendFormat("{0} {1}", fn, od);
+                        }
+
+                        order2 = sb.Put(true).Replace("★", ",");
+                    }
+        #endregion
+
+                    // 没有排序的实在不适合这种办法，因为没办法倒序
+                    if (!order2.IsNullOrEmpty())
+                    {
+                        // 最大可用行数改为实际最大可用行数
+                        var max = (Int32)Math.Min(maximumRows, count - startRowIndex);
+                        if (max <= 0) return new List<TEntity>();
+
+                        var start = (Int32)(count - (startRowIndex + maximumRows));
+                        var builder2 = CreateBuilder(where, order2, selects);
+                        var list = LoadData(await session.QueryAsync(builder2, start, max));
+                        if (list == null || list.Count < 1) return list;
+
+                        // 如果正在使用单对象缓存，则批量进入
+                        if (selects.IsNullOrEmpty() || selects == "*") LoadSingleCache(list);
+
+                        // 因为这样取得的数据是倒过来的，所以这里需要再倒一次
+                        //list.Reverse();
+                        return list.Reverse().ToList();
+                    }
+                }
+            }
+        #endregion
+
+            var builder = CreateBuilder(where, order, selects);
+            var list2 = LoadData(await session.QueryAsync(builder, startRowIndex, maximumRows));
+
+            // 如果正在使用单对象缓存，则批量进入
+            if (selects.IsNullOrEmpty() || selects == "*") LoadSingleCache(list2);
+
+            return list2;
+        }
+
+        /// <summary>同时查询满足条件的记录集和记录总数。没有数据时返回空集合而不是null</summary>
+        /// <param name="where">条件，不带Where</param>
+        /// <param name="page">分页排序参数，同时返回满足条件的总记录数</param>
+        /// <param name="selects">查询列，默认null表示所有字段</param>
+        /// <returns></returns>
+        public static async Task<IList<TEntity>> FindAllAsync(Expression where, PageParameter page = null, String selects = null)
+        {
+            if (page == null) return await FindAllAsync(where, null, selects, 0, 0);
+
+            // 页面参数携带进来的扩展查询
+            if (page.State is Expression exp)
+                where &= exp;
+            else if (page.State is WhereBuilder builder)
+            {
+                if (builder.Factory == null) builder.Factory = Meta.Factory;
+                where &= builder.GetExpression();
+            }
+
+            // 先查询满足条件的记录数，如果没有数据，则直接返回空集合，不再查询数据
+            var session = Meta.Session;
+            if (page.RetrieveTotalCount)
+            {
+                Int64 rows;
+
+                // 如果总记录数超过10万，为了提高性能，返回快速查找且带有缓存的总记录数
+                if ((where == null || where.IsEmpty) && session.LongCount > 100_000)
+                    rows = session.LongCount;
+                else
+                    rows = await FindCountAsync(where, null, selects, 0, 0);
+                if (rows <= 0) return new List<TEntity>();
+
+                page.TotalCount = rows;
+            }
+
+            // 验证排序字段，避免非法
+            var orderby = page.OrderBy;
+            if (!page.Sort.IsNullOrEmpty())
+            {
+                var st = Meta.Table.FindByName(page.Sort);
+                page.OrderBy = null;
+                page.Sort = session.Dal.Db.FormatName(st);
+                orderby = page.OrderBy;
+
+                //!!! 恢复排序字段，否则属性名和字段名不一致时前台无法降序
+                page.Sort = st?.Name;
+            }
+
+            // 采用起始行还是分页
+            IList<TEntity> list;
+            if (page.StartRow >= 0)
+                list = await FindAllAsync(where, orderby, selects, page.StartRow, page.PageSize);
+            else
+                list = await FindAllAsync(where, orderby, selects, (page.PageIndex - 1) * page.PageSize, page.PageSize);
+
+            if (list == null || list.Count == 0) return list;
+
+            // 统计数据。100万以上数据要求带where才支持统计
+            if (page.RetrieveState &&
+                (page.RetrieveTotalCount && page.TotalCount < 10_000_000
+                || Meta.Session.LongCount < 10_000_000 || where != null)
+                )
+            {
+                var selectStat = Meta.Factory.SelectStat;
+                if (!selectStat.IsNullOrEmpty()) page.State = (await FindAllAsync(where, null, selectStat)).FirstOrDefault();
+            }
+
+            return list;
+        }
+
+        /// <summary>返回总记录数</summary>
+        /// <returns></returns>
+        public static Task<Int64> FindCountAsync() => FindCountAsync(new WhereExpression(), null, null, 0, 0);
+
+        /// <summary>返回总记录数</summary>
+        /// <param name="where">条件，不带Where</param>
+        /// <param name="order">排序，不带Order By。这里无意义，仅仅为了保持与FindAll相同的方法签名</param>
+        /// <param name="selects">查询列。这里无意义，仅仅为了保持与FindAll相同的方法签名</param>
+        /// <param name="startRowIndex">开始行，0表示第一行。这里无意义，仅仅为了保持与FindAll相同的方法签名</param>
+        /// <param name="maximumRows">最大返回行数，0表示所有行。这里无意义，仅仅为了保持与FindAll相同的方法签名</param>
+        /// <returns>总行数</returns>
+        public static Task<Int64> FindCountAsync(Expression where, String order = null, String selects = null, Int64 startRowIndex = 0, Int64 maximumRows = 0)
+        {
+            var session = Meta.Session;
+            var db = session.Dal.Db;
+            var ps = db.UseParameter ? new Dictionary<String, Object>() : null;
+            var wh = where?.GetString(db, ps);
+
+            //// 如果总记录数超过10万，为了提高性能，返回快速查找且带有缓存的总记录数
+            //if (String.IsNullOrEmpty(wh) && session.LongCount > 100000) return session.LongCount;
+
+            var builder = new SelectBuilder
+            {
+                Table = session.FormatedTableName,
+                Where = wh
+            };
+
+            // 提取参数
+            builder = FixParam(builder, ps);
+
+            // 分组查分组数的时候，必须带上全部selects字段
+            if (!builder.GroupBy.IsNullOrEmpty()) builder.Column = selects;
+
+            return session.QueryCountAsync(builder);
+        }
+#endif
+        #endregion
+
+        #region 取总记录数
+        /// <summary>返回总记录数</summary>
+        /// <returns></returns>
+        public static Int64 FindCount() => FindCount("", null, null, 0, 0);
+
+        /// <summary>返回总记录数</summary>
+        /// <param name="where">条件，不带Where</param>
+        /// <param name="order">排序，不带Order By。这里无意义，仅仅为了保持与FindAll相同的方法签名</param>
+        /// <param name="selects">查询列。这里无意义，仅仅为了保持与FindAll相同的方法签名</param>
+        /// <param name="startRowIndex">开始行，0表示第一行。这里无意义，仅仅为了保持与FindAll相同的方法签名</param>
+        /// <param name="maximumRows">最大返回行数，0表示所有行。这里无意义，仅仅为了保持与FindAll相同的方法签名</param>
+        /// <returns>总行数</returns>
+        public static Int32 FindCount(String where, String order = null, String selects = null, Int64 startRowIndex = 0, Int64 maximumRows = 0)
+        {
+            var session = Meta.Session;
+
+            //// 如果总记录数超过10万，为了提高性能，返回快速查找且带有缓存的总记录数
+            //if (String.IsNullOrEmpty(where) && session.LongCount > 100000) return session.Count;
+
+            var sb = new SelectBuilder
+            {
+                Table = session.FormatedTableName,
+                Where = where
+            };
+
+            // 分组查分组数的时候，必须带上全部selects字段
+            if (!sb.GroupBy.IsNullOrEmpty()) sb.Column = selects;
+
+            return session.QueryCount(sb);
+        }
+
+        /// <summary>返回总记录数</summary>
+        /// <param name="where">条件，不带Where</param>
+        /// <param name="order">排序，不带Order By。这里无意义，仅仅为了保持与FindAll相同的方法签名</param>
+        /// <param name="selects">查询列。这里无意义，仅仅为了保持与FindAll相同的方法签名</param>
+        /// <param name="startRowIndex">开始行，0表示第一行。这里无意义，仅仅为了保持与FindAll相同的方法签名</param>
+        /// <param name="maximumRows">最大返回行数，0表示所有行。这里无意义，仅仅为了保持与FindAll相同的方法签名</param>
+        /// <returns>总行数</returns>
+        public static Int64 FindCount(Expression where, String order = null, String selects = null, Int64 startRowIndex = 0, Int64 maximumRows = 0)
+        {
+            var session = Meta.Session;
+            var db = session.Dal.Db;
+            var ps = db.UseParameter ? new Dictionary<String, Object>() : null;
+            var wh = where?.GetString(db, ps);
+
+            //// 如果总记录数超过10万，为了提高性能，返回快速查找且带有缓存的总记录数
+            //if (String.IsNullOrEmpty(wh) && session.LongCount > 100000) return session.LongCount;
+
+            var builder = new SelectBuilder
+            {
+                Table = session.FormatedTableName,
+                Where = wh
+            };
+
+            // 提取参数
+            builder = FixParam(builder, ps);
+
+            // 分组查分组数的时候，必须带上全部selects字段
+            if (!builder.GroupBy.IsNullOrEmpty()) builder.Column = selects;
+
+            // 自动分表
+            var shards = Meta.ShardPolicy?.Shards(where);
+            if (shards == null)
+            {
+                return session.QueryCount(builder);
+            }
+            else
+            {
+                var rs = 0;
+                foreach (var shard in shards)
+                {
+                    using var split = Meta.CreateSplit(shard.ConnName, shard.TableName);
+
+                    session = Meta.Session;
+                    builder.Table = session.FormatedTableName;
+                    rs += session.QueryCount(builder);
+                }
+                return rs;
+            }
+        }
+
+        ///// <summary>执行SQL返回总记录数</summary>
+        ///// <returns>总行数</returns>
+        //public static Int32 FindCount(String sql)
+        //{
+        //    if (!sql.ToLower().Contains("select"))
+        //        return FindCount(sql, null, null, 0, 0);
+
+        //    var session = Meta.Session;
+
+        //    return session.QueryCount(sql);
+        //}
+        #endregion
+
+        #region 获取查询SQL
+        /// <summary>获取查询SQL。主要用于构造子查询</summary>
+        /// <param name="where">条件，不带Where</param>
+        /// <param name="order">排序，不带Order By</param>
+        /// <param name="selects">查询列</param>
+        /// <param name="startRowIndex">开始行，0表示第一行</param>
+        /// <param name="maximumRows">最大返回行数，0表示所有行</param>
+        /// <returns>实体集</returns>
+        public static SelectBuilder FindSQL(String where, String order, String selects, Int32 startRowIndex = 0, Int32 maximumRows = 0)
+        {
+            var needOrderByID = startRowIndex > 0 || maximumRows > 0;
+            var builder = CreateBuilder(where, order, selects, needOrderByID);
+            return Meta.Session.Dal.PageSplit(builder, startRowIndex, maximumRows);
+        }
+
+        /// <summary>获取查询唯一键的SQL。比如Select ID From Table</summary>
+        /// <param name="where"></param>
+        /// <returns></returns>
+        public static SelectBuilder FindSQLWithKey(String where = null)
+        {
+            var columnName = Meta.Session.Dal.Db.FormatName(Meta.Unique.Field);
+            return FindSQL(where, null, columnName, 0, 0);
+        }
+        #endregion
+
+        #region 高级查询
+        /// <summary>查询满足条件的记录集，分页、排序。没有数据时返回空集合而不是null</summary>
+        /// <param name="key">关键字</param>
+        /// <param name="order">排序，不带Order By</param>
+        /// <param name="startRowIndex">开始行，0表示第一行</param>
+        /// <param name="maximumRows">最大返回行数，0表示所有行</param>
+        /// <returns>实体集</returns>
+        [Obsolete("=>Search(DateTime start, DateTime end, String key, PageParameter page)")]
+        public static IList<TEntity> Search(String key, String order, Int64 startRowIndex, Int64 maximumRows) => FindAll(SearchWhereByKeys(key, null), order, null, startRowIndex, maximumRows);
+
+        /// <summary>查询满足条件的记录总数，分页和排序无效，带参数是因为ObjectDataSource要求它跟Search统一</summary>
+        /// <param name="key">关键字</param>
+        /// <param name="order">排序，不带Order By</param>
+        /// <param name="startRowIndex">开始行，0表示第一行</param>
+        /// <param name="maximumRows">最大返回行数，0表示所有行</param>
+        /// <returns>记录数</returns>
+        [Obsolete("=>Search(DateTime start, DateTime end, String key, PageParameter page)")]
+        public static Int32 SearchCount(String key, String order, Int64 startRowIndex, Int64 maximumRows) => (Int32)FindCount(SearchWhereByKeys(key, null), null, null, 0, 0);
+
+        /// <summary>同时查询满足条件的记录集和记录总数。没有数据时返回空集合而不是null</summary>
+        /// <param name="key"></param>
+        /// <param name="page">分页排序参数，同时返回满足条件的总记录数</param>
+        /// <returns></returns>
+        //[Obsolete("=>Search(DateTime start, DateTime end, String key, PageParameter page)")]
+        public static IList<TEntity> Search(String key, PageParameter page) => FindAll(SearchWhereByKeys(key), page);
+
+        /// <summary>同时查询满足条件的记录集和记录总数。没有数据时返回空集合而不是null</summary>
+        /// <param name="start">开始时间</param>
+        /// <param name="end">结束时间</param>
+        /// <param name="key">关键字</param>
+        /// <param name="page">分页排序参数，同时返回满足条件的总记录数</param>
+        /// <returns></returns>
+        public static IList<TEntity> Search(DateTime start, DateTime end, String key, PageParameter page)
+        {
+            var df = Meta.Factory.Default as TEntity;
+            return FindAll(df.SearchWhere(start, end, key, page), page);
+        }
+
+        /// <summary>构造高级查询条件</summary>
+        /// <param name="start">开始时间</param>
+        /// <param name="end">结束时间</param>
+        /// <param name="key">关键字</param>
+        /// <param name="page">分页排序参数，同时返回满足条件的总记录数</param>
+        /// <returns></returns>
+        protected virtual WhereExpression SearchWhere(DateTime start, DateTime end, String key, PageParameter page)
+        {
+            var exp = SearchWhereByKeys(key);
+
+            if (start > DateTime.MinValue || end > DateTime.MinValue)
+            {
+                var fi = Meta.Factory.MasterTime;
+                if (fi != null) exp &= fi.Between(start, end);
+            }
+
+            return exp;
+        }
+
+        /// <summary>根据空格分割的关键字集合构建查询条件</summary>
+        /// <param name="keys">空格分割的关键字集合</param>
+        /// <param name="fields">要查询的字段，默认为空表示查询所有字符串字段</param>
+        /// <param name="func">处理每一个查询关键字的回调函数</param>
+        /// <returns></returns>
+        public static WhereExpression SearchWhereByKeys(String keys, FieldItem[] fields = null, Func<String, FieldItem[], WhereExpression> func = null)
+        {
+            var exp = new WhereExpression();
+            if (String.IsNullOrEmpty(keys)) return exp;
+
+            if (func == null) func = SearchWhereByKey;
+
+            var ks = keys.Split(" ");
+
+            for (var i = 0; i < ks.Length; i++)
+            {
+                if (!ks[i].IsNullOrWhiteSpace()) exp &= func(ks[i].Trim(), fields);
+            }
+
+            return exp;
+        }
+
+        /// <summary>构建关键字查询条件</summary>
+        /// <param name="key">关键字</param>
+        /// <param name="fields">要查询的字段，默认为空表示查询所有字符串字段</param>
+        /// <returns></returns>
+        public static WhereExpression SearchWhereByKey(String key, FieldItem[] fields = null)
+        {
+            var exp = new WhereExpression();
+            if (key.IsNullOrEmpty()) return exp;
+
+            if (fields == null || fields.Length == 0) fields = Meta.Fields;
+            foreach (var item in fields)
+            {
+                if (item.Type != typeof(String)) continue;
+
+                exp |= item.Contains(key);
+            }
+
+            return exp;
+        }
+        #endregion
+
+        #region 静态操作
+        /// <summary>把一个实体对象持久化到数据库</summary>
+        /// <param name="obj">实体对象</param>
+        /// <returns>返回受影响的行数</returns>
+        [Obsolete("=>entity.Insert()")]
+        [EditorBrowsable(EditorBrowsableState.Advanced)]
+        public static Int32 Insert(TEntity obj) => obj.Insert();
+
+        /// <summary>把一个实体对象持久化到数据库</summary>
+        /// <param name="names">更新属性列表</param>
+        /// <param name="values">更新值列表</param>
+        /// <returns>返回受影响的行数</returns>
+        [EditorBrowsable(EditorBrowsableState.Advanced)]
+        public static Int32 Insert(String[] names, Object[] values) => Persistence.Insert(Meta.Session, names, values);
+
+        /// <summary>把一个实体对象更新到数据库</summary>
+        /// <param name="obj">实体对象</param>
+        /// <returns>返回受影响的行数</returns>
+        [Obsolete("=>entity.Update()")]
+        [EditorBrowsable(EditorBrowsableState.Advanced)]
+        public static Int32 Update(TEntity obj) => obj.Update();
+
+        /// <summary>更新一批实体数据</summary>
+        /// <param name="setClause">要更新的项和数据</param>
+        /// <param name="whereClause">指定要更新的实体</param>
+        /// <returns></returns>
+        [EditorBrowsable(EditorBrowsableState.Advanced)]
+        public static Int32 Update(String setClause, String whereClause) => Persistence.Update(Meta.Session, setClause, whereClause);
+
+        /// <summary>更新一批实体数据</summary>
+        /// <param name="setNames">更新属性列表</param>
+        /// <param name="setValues">更新值列表</param>
+        /// <param name="whereNames">条件属性列表</param>
+        /// <param name="whereValues">条件值列表</param>
+        /// <returns>返回受影响的行数</returns>
+        [EditorBrowsable(EditorBrowsableState.Advanced)]
+        public static Int32 Update(String[] setNames, Object[] setValues, String[] whereNames, Object[] whereValues) => Persistence.Update(Meta.Session, setNames, setValues, whereNames, whereValues);
+
+        /// <summary>
+        /// 从数据库中删除指定实体对象。
+        /// 实体类应该实现该方法的另一个副本，以唯一键或主键作为参数
+        /// </summary>
+        /// <param name="obj">实体对象</param>
+        /// <returns>返回受影响的行数，可用于判断被删除了多少行，从而知道操作是否成功</returns>
+        [Obsolete("=>entity.Delete()")]
+        [EditorBrowsable(EditorBrowsableState.Advanced)]
+        public static Int32 Delete(TEntity obj) => obj.Delete();
+
+        /// <summary>从数据库中删除指定条件的实体对象。</summary>
+        /// <param name="whereClause">限制条件</param>
+        /// <returns></returns>
+        [EditorBrowsable(EditorBrowsableState.Advanced)]
+        public static Int32 Delete(String whereClause) => Persistence.Delete(Meta.Session, whereClause);
+
+        /// <summary>从数据库中删除指定属性列表和值列表所限定的实体对象。</summary>
+        /// <param name="names">属性列表</param>
+        /// <param name="values">值列表</param>
+        /// <returns></returns>
+        [EditorBrowsable(EditorBrowsableState.Advanced)]
+        public static Int32 Delete(String[] names, Object[] values) => Persistence.Delete(Meta.Session, names, values);
+
+        /// <summary>把一个实体对象更新到数据库</summary>
+        /// <param name="obj">实体对象</param>
+        /// <returns>返回受影响的行数</returns>
+        [Obsolete("=>entity.Save()")]
+        [EditorBrowsable(EditorBrowsableState.Advanced)]
+        public static Int32 Save(TEntity obj) => obj.Save();
+        #endregion
+
+        #region 构造SQL语句
+        /// <summary>构造SQL查询语句</summary>
+        /// <param name="where">条件</param>
+        /// <param name="order">排序</param>
+        /// <param name="selects">选择列</param>
+        /// <returns></returns>
+        public static SelectBuilder CreateBuilder(Expression where, String order, String selects)
+        {
+            var session = Meta.Session;
+            var db = session.Dal.Db;
+            var ps = db.UseParameter ? new Dictionary<String, Object>() : null;
+            var wh = where?.GetString(db, ps);
+            var builder = CreateBuilder(wh, order, selects, true);
+
+            builder = FixParam(builder, ps);
+
+            return builder;
+        }
+
+        static SelectBuilder CreateBuilder(String where, String order, String selects, Boolean needOrderByID)
+        {
+            var factory = Meta.Factory;
+            var session = Meta.Session;
+            var db = session.Dal.Db;
+
+            var builder = new SelectBuilder
+            {
+                Column = selects,
+                Table = session.FormatedTableName,
+                OrderBy = order,
+                // 谨记：某些项目中可能在where中使用了GroupBy，在分页时可能报错
+                Where = where
+            };
+
+            // chenqi [2018-5-7] 
+            // 处理Select列
+            // SQL Server数据库特殊处理：由于T-SQL查询列为*号，order by未使用索引字段，将导致索引不会被命中。
+            if (session.Dal.DbType == DatabaseType.SqlServer)
+            {
+                if (builder.Column.IsNullOrEmpty() || builder.Column.Equals("*"))
+                {
+                    var fields = factory.Selects;
+                    if (fields.IsNullOrWhiteSpace())
+                        //fields = Meta.Factory.FieldNames.Select(Meta.FormatName).Join(",");
+                        //不能直接通过获取FieldNames的方式拼接查询字段，如果列名和实际的属性名称存在差异的情况下会导致查询错误 By Xiyunfei
+                        fields = factory.Fields.Join(",", e => db.FormatName(e.Field));
+                    builder.Column = fields;
+                }
+            }
+            else
+            {
+                if (builder.Column.IsNullOrEmpty())
+                    builder.Column = factory.Selects;
+            }
+
+            // XCode对于默认排序的规则：整型主键降序，其它情况默认
+            // 返回所有记录
+            if (!needOrderByID) return builder;
+
+            var fi = Meta.Unique;
+            if (fi != null && fi.Type.IsInt())
+            {
+                builder.Key = db.FormatName(fi.Field);
+
+                // 默认获取数据时，还是需要指定按照自增字段降序，符合使用习惯
+                // 有GroupBy也不能加排序
+                if (builder.OrderBy.IsNullOrEmpty() &&
+                    builder.GroupBy.IsNullOrEmpty() &&
+                    // 未指定查询字段的时候才默认加上排序，因为指定查询字段的很多时候是统计
+                    (selects.IsNullOrWhiteSpace() || selects == "*")
+                    )
+                {
+                    // 数字降序，其它升序
+                    var b = fi.Type.IsInt();
+                    builder.IsDesc = b;
+                    // 修正没有设置builder.IsInt导致分页没有选择最佳的MaxMin的BUG，感谢 @RICH(20371423)
+                    builder.IsInt = b;
+
+                    builder.OrderBy = builder.KeyOrder;
+                }
+            }
+            else
+            {
+                // 如果找不到唯一键，并且排序又为空，则采用全部字段一起，确保MSSQL能够分页
+                if (builder.OrderBy.IsNullOrEmpty() && session.Dal.DbType == DatabaseType.SqlServer)
+                {
+                    var pks = Meta.Table.PrimaryKeys;
+                    if (pks != null && pks.Length > 0)
+                    {
+                        builder.Key = db.FormatName(pks[0].Field);
+
+                        //chenqi [2017-5-7] 非自增列 + order为空时，指定order by 主键
+                        builder.OrderBy = builder.Key;
+                    }
+                }
+            }
+            return builder;
+        }
+
+        static SelectBuilder FixParam(SelectBuilder builder, IDictionary<String, Object> ps)
+        {
+            // 提取参数
+            if (ps != null)
+            {
+                foreach (var item in ps)
+                {
+                    var dp = Meta.Session.Dal.Db.CreateParameter(item.Key, item.Value, Meta.Table.FindByName(item.Key)?.Field);
+                    //// 不能传递类型，因为参数名可能已经改变
+                    //var dp = Meta.Session.Dal.Db.CreateParameter(item.Key, item.Value);
+
+                    builder.Parameters.Add(dp);
+                }
+            }
+
+            return builder;
+        }
+        #endregion
+
+        #region 获取/设置 字段值
+        /// <summary>获取/设置 字段值。</summary>
+        /// <remarks>
+        /// 一个索引，反射实现。
+        /// 派生实体类可重写该索引，以避免发射带来的性能损耗。
+        /// 基类已经实现了通用的快速访问，但是这里仍然重写，以增加控制，
+        /// 比如字段名是属性名前面加上_，并且要求是实体字段才允许这样访问，否则一律按属性处理。
+        /// </remarks>
+        /// <param name="name">字段名</param>
+        /// <returns></returns>
+        public override Object this[String name]
+        {
+            get
+            {
+                // 扩展属性
+                if (Meta.Table.ExtendFieldNames.Contains(name))
+                {
+                    var pi = GetType().GetPropertyEx(name, true);
+                    if (pi != null && pi.CanRead) return this.GetValue(pi);
+                }
+
+                // 检查动态增加的字段，返回默认值
+                var f = Meta.Table.FindByName(name) as FieldItem;
+
+                if (_Items != null && _Items.TryGetValue(name, out var obj))
+                {
+                    if (f != null && f.IsDynamic) return obj.ChangeType(f.Type);
+
+                    return obj;
+                }
+
+                if (f != null && f.IsDynamic) return f.Type.CreateInstance();
+
+                //if (_Extends != null) return Extends[name];
+
+                return null;
+            }
+            set
+            {
+                // 扩展属性
+                if (Meta.Table.ExtendFieldNames.Contains(name))
+                {
+                    var pi = GetType().GetPropertyEx(name, true);
+                    if (pi != null && pi.CanWrite)
+                    {
+                        this.SetValue(pi, value);
+                        return;
+                    }
+                }
+
+                // 检查动态增加的字段，返回默认值
+                if (Meta.Table.FindByName(name) is FieldItem f && f.IsDynamic) value = value.ChangeType(f.Type);
+
+                //Extends[name] = value;
+                Items[name] = value;
+            }
+        }
+        #endregion
+
+        #region 序列化
+        Boolean IAccessor.Read(Stream stream, Object context) => OnRead(stream, context, false);
+
+        Boolean IAccessor.Write(Stream stream, Object context) => OnWrite(stream, context, false);
+
+        /// <summary>从数据流反序列化</summary>
+        /// <param name="stream">数据流</param>
+        /// <param name="context">上下文</param>
+        /// <param name="extend">是否序列化扩展属性</param>
+        protected virtual Boolean OnRead(Stream stream, Object context, Boolean extend)
+        {
+            if (context is not Binary bn) bn = new Binary { Stream = stream, EncodeInt = true };
+
+            var fs = extend ? Meta.AllFields : Meta.Fields;
+            foreach (var fi in fs)
+            {
+                // 顺序要求很高
+                this[fi.Name] = bn.Read(fi.Type);
+            }
+
+            return true;
+        }
+
+        /// <summary>二进制序列化到数据流</summary>
+        /// <param name="stream">数据流</param>
+        /// <param name="context">上下文</param>
+        /// <param name="extend">是否序列化扩展属性</param>
+        protected virtual Boolean OnWrite(Stream stream, Object context, Boolean extend)
+        {
+            if (context is not Binary bn) bn = new Binary { Stream = stream, EncodeInt = true };
+
+            var fs = extend ? Meta.AllFields : Meta.Fields;
+            foreach (var fi in fs)
+            {
+                bn.Write(this[fi.Name], fi.Type);
+            }
+
+            return true;
+        }
+        #endregion
+
+        #region 克隆
+        /// <summary>创建当前对象的克隆对象，仅拷贝基本字段</summary>
+        /// <returns></returns>
+        public override Object Clone() => CloneEntity();
+
+        /// <summary>克隆实体。创建当前对象的克隆对象，仅拷贝基本字段</summary>
+        /// <param name="setDirty">是否设置脏数据。默认不设置</param>
+        /// <returns></returns>
+        public virtual TEntity CloneEntity(Boolean setDirty = false)
+        {
+            var obj = Meta.Factory.Create() as TEntity;
+            foreach (var fi in Meta.Fields)
+            {
+                if (setDirty)
+                    obj.SetItem(fi.Name, this[fi.Name]);
+                else
+                    obj[fi.Name] = this[fi.Name];
+            }
+
+            //Extends.CopyTo(obj.Extends);
+            if (_Items != null && _Items.Count > 0)
+            {
+                foreach (var item in _Items)
+                {
+                    this[item.Key] = item.Value;
+                }
+            }
+
+            return obj;
+        }
+
+        /// <summary>克隆实体</summary>
+        /// <param name="setDirty"></param>
+        /// <returns></returns>
+        internal protected override IEntity CloneEntityInternal(Boolean setDirty = true) => CloneEntity(setDirty);
+        #endregion
+
+        #region 其它
+        /// <summary>已重载。</summary>
+        /// <returns></returns>
+        public override String ToString()
+        {
+            // 优先主字段作为实体对象的字符串显示
+            if (Meta.Master != null && Meta.Master != Meta.Unique) return this[Meta.Master.Name] + "";
+
+            // 优先采用业务主键，也就是唯一索引
+            var table = Meta.Table.DataTable;
+            var dis = table.Indexes;
+            if (dis != null && dis.Count > 0)
+            {
+                IDataIndex di = null;
+                foreach (var item in dis)
+                {
+                    if (!item.Unique) continue;
+                    if (item.Columns == null || item.Columns.Length < 1) continue;
+
+                    var columns = table.GetColumns(item.Columns);
+                    if (columns == null || columns.Length < 1) continue;
+
+                    di = item;
+
+                    // 如果不是唯一自增，再往下找别的。如果后面实在找不到，至少还有现在这个。
+                    if (!(columns.Length == 1 && columns[0].Identity)) break;
+                }
+
+                if (di != null)
+                {
+                    var columns = table.GetColumns(di.Columns);
+
+                    // [v1,v2,...vn]
+                    var sb = Pool.StringBuilder.Get();
+                    foreach (var dc in columns)
+                    {
+                        if (sb.Length > 0) sb.Append(',');
+                        if (Meta.FieldNames.Contains(dc.Name)) sb.Append(this[dc.Name]);
+                    }
+
+                    var vs = sb.Put(true);
+                    if (columns.Length > 1)
+                        return $"[{vs}]";
+                    else
+                        return vs;
+                }
+            }
+
+            var fs = Meta.FieldNames;
+            if (fs.Contains("Name"))
+                return this["Name"] + "";
+            else if (fs.Contains("Title"))
+                return this["Title"] + "";
+            else if (fs.Contains("ID"))
+                return this["ID"] + "";
+            else
+                return "实体" + typeof(TEntity).Name;
+        }
+        #endregion
+
+        #region 脏数据
+        /// <summary>从数据库查询数据，对比重置脏数据</summary>
+        /// <remarks>
+        /// 在MVC中直接用实体对象接收前端数据进行更新操作时，脏数据可能不准确。
+        /// 该方法实现脏数据重置，确保可以准确保存到数据库。
+        /// </remarks>
+        /// <returns></returns>
+        public Int32 ResetDirty()
+        {
+            var key = Meta.Unique;
+            if (key == null) throw new InvalidOperationException("要求有唯一主键");
+
+            var rs = 0;
+            var entity = FindByKey(this[key.Name]);
+            foreach (var item in Meta.Fields)
+            {
+                var change = !CheckEqual(this[item.Name], entity[item.Name]);
+                if (Dirtys[item.Name] != change)
+                {
+                    Dirtys[item.Name] = change;
+                    rs++;
+                }
+            }
+
+            return rs;
+        }
+        #endregion
+
+        #region 高并发
+        /// <summary>获取 或 新增 对象，带缓存查询，常用于统计等高并发更新的情况，一般配合SaveAsync</summary>
+        /// <typeparam name="TKey"></typeparam>
+        /// <param name="key">业务主键，如果是多字段混合索引，则建立一个模型类</param>
+        /// <param name="find">查找函数</param>
+        /// <param name="create">创建对象</param>
+        /// <returns></returns>
+        public static TEntity GetOrAdd<TKey>(TKey key, Func<TKey, Boolean, TEntity> find, Func<TKey, TEntity> create)
+        {
+            if (key == null) return null;
+
+            var entity = find != null ? find(key, true) : FindByKey(key);
+            // 查不到时新建
+            if (entity == null)
+            {
+                if (create != null)
+                    entity = create(key);
+                else
+                {
+                    entity = new TEntity();
+                    entity.SetItem(Meta.Factory.Unique.Name, key);
+                }
+
+                // 插入失败时，再次查询
+                try
+                {
+                    entity.Insert();
+                }
+                catch (Exception ex)
+                {
+                    entity = find != null ? find(key, false) : FindByKey(key);
+                    if (entity == null) throw ex.GetTrue();
+                }
+            }
+
+            return entity;
+        }
+
+        /// <summary>获取 或 新增 对象，不带缓存查询，常用于统计等高并发更新的情况，一般配合SaveAsync</summary>
+        /// <typeparam name="TKey"></typeparam>
+        /// <param name="key">业务主键，如果是多字段混合索引，则建立一个模型类</param>
+        /// <param name="find">查找函数</param>
+        /// <param name="create">创建对象</param>
+        /// <returns></returns>
+        public static TEntity GetOrAdd<TKey>(TKey key, Func<TKey, TEntity> find, Func<TKey, TEntity> create)
+        {
+            if (key == null) return null;
+
+            var entity = find(key);
+            // 查不到时新建
+            if (entity == null)
+            {
+                entity = create(key);
+
+                // 插入失败时，再次查询
+                try
+                {
+                    entity.Insert();
+                }
+                catch (Exception ex)
+                {
+                    entity = find(key);
+                    if (entity == null) throw ex.GetTrue();
+                }
+            }
+
+            return entity;
+        }
+        #endregion
+    }
+}