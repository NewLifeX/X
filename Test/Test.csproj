--- conflicted
+++ resolved
@@ -1,50 +1,46 @@
-﻿<Project Sdk="Microsoft.NET.Sdk" ToolsVersion="Current">
-  <PropertyGroup>
-    <OutputType>Exe</OutputType>
-    <TargetFrameworks>net45;net461;net462;net8.0;net9.0</TargetFrameworks>
-    <VersionPrefix>9.0</VersionPrefix>
-    <VersionSuffix>$([System.DateTime]::Now.ToString(`yyyy.MMdd`))</VersionSuffix>
-    <Version>$(VersionPrefix).$(VersionSuffix)</Version>
-    <FileVersion>$(Version)</FileVersion>
-    <AssemblyVersion>$(VersionPrefix).*</AssemblyVersion>
-    <Deterministic>false</Deterministic>
-    <OutputPath>..\Bin\Test</OutputPath>
-    <AppendTargetFrameworkToOutputPath>true</AppendTargetFrameworkToOutputPath>
-    <LangVersion>latest</LangVersion>
-    <ApplicationManifest>app.manifest</ApplicationManifest>
-    <NoWarn>1701;1702;NU5104;NETSDK1138;CS7035</NoWarn>
-  </PropertyGroup>
-  <PropertyGroup Condition="'$(Configuration)'=='Debug'">
-    <DefineConstants>$(DefineConstants);DEBUG</DefineConstants>
-    <DebugType>full</DebugType>
-    <Optimize>false</Optimize>
-  </PropertyGroup>
-  <ItemGroup>
-    <Compile Remove="Model\**" />
-    <EmbeddedResource Remove="Model\**" />
-    <None Remove="Model\**" />
-  </ItemGroup>
-  <ItemGroup>
-    <PackageReference Include="NewLife.Stardust" Version="3.2.2024.1117" />
-<<<<<<< HEAD
-    <PackageReference Include="NewLife.XCode" Version="11.16.2024.1112-beta0943" />
-=======
-    <PackageReference Include="NewLife.XCode" Version="11.16.2024.1114" />
->>>>>>> dc25ade0
-    <!--<PackageReference Include="System.Speech" Version="7.0.0" />-->
-  </ItemGroup>
-  <ItemGroup>
-    <ProjectReference Include="..\NewLife.Core\NewLife.Core.csproj" />
-  </ItemGroup>
-  <ItemGroup>
-    <None Update="appsettings.Development.json">
-      <CopyToOutputDirectory>Always</CopyToOutputDirectory>
-    </None>
-    <None Update="appsettings.json">
-      <CopyToOutputDirectory>Always</CopyToOutputDirectory>
-    </None>
-    <None Update="form.html">
-      <CopyToOutputDirectory>PreserveNewest</CopyToOutputDirectory>
-    </None>
-  </ItemGroup>
+﻿<Project Sdk="Microsoft.NET.Sdk" ToolsVersion="Current">
+  <PropertyGroup>
+    <OutputType>Exe</OutputType>
+    <TargetFrameworks>net45;net461;net462;net8.0;net9.0</TargetFrameworks>
+    <VersionPrefix>9.0</VersionPrefix>
+    <VersionSuffix>$([System.DateTime]::Now.ToString(`yyyy.MMdd`))</VersionSuffix>
+    <Version>$(VersionPrefix).$(VersionSuffix)</Version>
+    <FileVersion>$(Version)</FileVersion>
+    <AssemblyVersion>$(VersionPrefix).*</AssemblyVersion>
+    <Deterministic>false</Deterministic>
+    <OutputPath>..\Bin\Test</OutputPath>
+    <AppendTargetFrameworkToOutputPath>true</AppendTargetFrameworkToOutputPath>
+    <LangVersion>latest</LangVersion>
+    <ApplicationManifest>app.manifest</ApplicationManifest>
+    <NoWarn>1701;1702;NU5104;NETSDK1138;CS7035</NoWarn>
+  </PropertyGroup>
+  <PropertyGroup Condition="'$(Configuration)'=='Debug'">
+    <DefineConstants>$(DefineConstants);DEBUG</DefineConstants>
+    <DebugType>full</DebugType>
+    <Optimize>false</Optimize>
+  </PropertyGroup>
+  <ItemGroup>
+    <Compile Remove="Model\**" />
+    <EmbeddedResource Remove="Model\**" />
+    <None Remove="Model\**" />
+  </ItemGroup>
+  <ItemGroup>
+    <PackageReference Include="NewLife.Stardust" Version="3.2.2024.1117" />
+    <PackageReference Include="NewLife.XCode" Version="11.16.2024.1114" />
+    <!--<PackageReference Include="System.Speech" Version="7.0.0" />-->
+  </ItemGroup>
+  <ItemGroup>
+    <ProjectReference Include="..\NewLife.Core\NewLife.Core.csproj" />
+  </ItemGroup>
+  <ItemGroup>
+    <None Update="appsettings.Development.json">
+      <CopyToOutputDirectory>Always</CopyToOutputDirectory>
+    </None>
+    <None Update="appsettings.json">
+      <CopyToOutputDirectory>Always</CopyToOutputDirectory>
+    </None>
+    <None Update="form.html">
+      <CopyToOutputDirectory>PreserveNewest</CopyToOutputDirectory>
+    </None>
+  </ItemGroup>
 </Project>