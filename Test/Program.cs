﻿using System;
using System.Collections.Generic;
using System.Diagnostics;
using System.IO;
using System.Linq;
using System.Runtime.InteropServices;
using System.Security.Authentication;
using System.Security.Cryptography.X509Certificates;
using System.Threading;
using NewLife;
using NewLife.Caching;
using NewLife.Log;
using NewLife.Net;
using NewLife.Reflection;
using NewLife.Remoting;
using NewLife.Security;
using NewLife.Serialization;
using XCode.DataAccessLayer;
using XCode.Membership;
using XCode.Code;
using System.Reflection;
using System.Security.Cryptography;
using NewLife.Data;
using System.Threading.Tasks;

#if !NET4
using TaskEx = System.Threading.Tasks.Task;
#endif

namespace Test
{
    public class Program
    {
        private static void Main(String[] args)
        {
            //Environment.SetEnvironmentVariable("DOTNET_SYSTEM_GLOBALIZATION_INVARIANT", "1");

            XTrace.UseConsole();
#if DEBUG
            XTrace.Debug = true;
            XTrace.Log.Level = LogLevel.All;

            var set = NewLife.Setting.Current;
            set.Debug = true;
            set.LogLevel = LogLevel.All;

            var set2 = XCode.Setting.Current;
            set2.Debug = true;
#endif
            while (true)
            {
                var sw = Stopwatch.StartNew();
#if !DEBUG
                try
                {
#endif
<<<<<<< HEAD
                Test1();
=======
                TestReadAppSettings();
>>>>>>> ccfa6287
#if !DEBUG
                }
                catch (Exception ex)
                {
                    XTrace.WriteException(ex?.GetTrue());
                }
#endif

                sw.Stop();
                Console.WriteLine("OK! 耗时 {0}", sw.Elapsed);
                //Thread.Sleep(5000);
                GC.Collect();
                GC.WaitForPendingFinalizers();
                var key = Console.ReadKey(true);
                if (key.Key != ConsoleKey.C) break;
            }
        }

        private static void Test1()
        {
            //var keys = ECDsaHelper.GenerateKey();
            //XTrace.WriteLine("prvKey:{0}", keys[0]);
            //XTrace.WriteLine("pubKey:{0}", keys[1]);

            //"你好".SpeakAsync();

            XTrace.WriteLine("FullPath:{0}", ".".GetFullPath());
            XTrace.WriteLine("BasePath:{0}", ".".GetBasePath());
            XTrace.WriteLine("TempPath:{0}", Path.GetTempPath());

            var mi = MachineInfo.Current ?? MachineInfo.RegisterAsync().Result;

            foreach (var pi in mi.GetType().GetProperties(BindingFlags.Instance | BindingFlags.Public))
            {
                XTrace.WriteLine("{0}:\t{1}", pi.Name, mi.GetValue(pi));
            }

            Console.WriteLine();

#if __CORE__
            foreach (var pi in typeof(RuntimeInformation).GetProperties())
            {
                XTrace.WriteLine("{0}:\t{1}", pi.Name, pi.GetValue(null));
            }
#endif

            //Console.WriteLine();

            //foreach (var pi in typeof(Environment).GetProperties())
            //{
            //    XTrace.WriteLine("{0}:\t{1}", pi.Name, pi.GetValue(null));
            //}

            mi = MachineInfo.Current;
            for (var i = 0; i < 100; i++)
            {
                XTrace.WriteLine("CPU={0:p2} Temp={1} Memory={2:n0} Disk={3}", mi.CpuRate, mi.Temperature, mi.AvailableMemory.ToGMK(), MachineInfo.GetFreeSpace().ToGMK());
                Thread.Sleep(1000);
                mi.Refresh();
            }

            Console.ReadKey();
        }

        private static void Test2()
        {
            var sw = Stopwatch.StartNew();

            var count = 100_000_000L;

            var ts = new List<Task>();
            for (var i = 0; i < Environment.ProcessorCount; i++)
            {
                ts.Add(Task.Run(() =>
                {
                    var f = new Snowflake();

                    for (var i = 0; i < count; i++)
                    {
                        var id = f.NewId();
                    }
                }));
            }

            Task.WaitAll(ts.ToArray());

            sw.Stop();

            count *= ts.Count;

            XTrace.WriteLine("生成 {0:n0}，耗时 {1}，速度 {2:n0}tps", count, sw.Elapsed, count * 1000 / sw.ElapsedMilliseconds);
        }

        private static void Test3()
        {
            var tracer = DefaultTracer.Instance;
            tracer.MaxSamples = 100;
            tracer.MaxErrors = 100;

            if (Console.ReadLine() == "1")
            {
                var svr = new ApiServer(1234)
                //var svr = new ApiServer("http://*:1234")
                {
                    Log = XTrace.Log,
                    //EncoderLog = XTrace.Log,
                    StatPeriod = 10,
                    Tracer = DefaultTracer.Instance,
                };

                // http状态
                svr.UseHttpStatus = true;

                var ns = svr.EnsureCreate() as NetServer;
                ns.EnsureCreateServer();
                var ts = ns.Servers.FirstOrDefault(e => e is TcpServer);
                //ts.ProcessAsync = true;

                svr.Start();

                Console.ReadKey();
            }
            else
            {
                var client = new ApiClient("tcp://127.0.0.1:335,tcp://127.0.0.1:1234")
                {
                    Log = XTrace.Log,
                    //EncoderLog = XTrace.Log,
                    StatPeriod = 10,
                    Tracer = DefaultTracer.Instance,

                    UsePool = true,
                };
                client.Open();

                TaskEx.Run(() =>
                {
                    var sw = Stopwatch.StartNew();
                    try
                    {
                        for (var i = 0; i < 10; i++)
                        {
                            client.InvokeAsync<Object>("Api/All", new { state = 111 }).Wait();
                        }
                    }
                    catch (Exception ex)
                    {
                        XTrace.WriteException(ex.GetTrue());
                    }
                    sw.Stop();
                    XTrace.WriteLine("总耗时 {0:n0}ms", sw.ElapsedMilliseconds);
                });

                TaskEx.Run(() =>
                {
                    var sw = Stopwatch.StartNew();
                    try
                    {
                        for (var i = 0; i < 10; i++)
                        {
                            client.InvokeAsync<Object>("Api/All", new { state = 222 }).Wait();
                        }
                    }
                    catch (Exception ex)
                    {
                        XTrace.WriteException(ex.GetTrue());
                    }
                    sw.Stop();
                    XTrace.WriteLine("总耗时 {0:n0}ms", sw.ElapsedMilliseconds);
                });

                TaskEx.Run(() =>
                {
                    var sw = Stopwatch.StartNew();
                    try
                    {
                        for (var i = 0; i < 10; i++)
                        {
                            client.InvokeAsync<Object>("Api/Info", new { state = 333 }).Wait();
                        }
                    }
                    catch (Exception ex)
                    {
                        XTrace.WriteException(ex.GetTrue());
                    }
                    sw.Stop();
                    XTrace.WriteLine("总耗时 {0:n0}ms", sw.ElapsedMilliseconds);
                });

                TaskEx.Run(() =>
                {
                    var sw = Stopwatch.StartNew();
                    try
                    {
                        for (var i = 0; i < 10; i++)
                        {
                            client.InvokeAsync<Object>("Api/Info", new { state = 444 }).Wait();
                        }
                    }
                    catch (Exception ex)
                    {
                        XTrace.WriteException(ex.GetTrue());
                    }
                    sw.Stop();
                    XTrace.WriteLine("总耗时 {0:n0}ms", sw.ElapsedMilliseconds);
                });

                Console.ReadKey();
            }
        }

        private static void Test4()
        {
            var v = Rand.NextBytes(32);
            Console.WriteLine(v.ToBase64());

            ICache ch = null;
            //ICache ch = new DbCache();
            //ch.Set(key, v);
            //v = ch.Get<Byte[]>(key);
            //Console.WriteLine(v.ToBase64());
            //ch.Remove(key);

            Console.Clear();

            Console.Write("选择要测试的缓存：1，MemoryCache；2，DbCache；3，Redis ");
            var select = Console.ReadKey().KeyChar;
            switch (select)
            {
                case '1':
                    ch = new MemoryCache();
                    break;
                case '2':
                    ch = new DbCache();
                    break;
                case '3':
                    var rds = new Redis("127.0.0.1", null, 9)
                    {
                        Counter = new PerfCounter(),
                        Tracer = new DefaultTracer { Log = XTrace.Log },
                    };
                    ch = rds;
                    break;
            }

            var mode = false;
            Console.WriteLine();
            Console.Write("选择测试模式：1，顺序；2，随机 ");
            if (Console.ReadKey().KeyChar != '1') mode = true;

            var batch = 0;
            Console.WriteLine();
            Console.Write("选择输入批大小[0]：");
            batch = Console.ReadLine().ToInt();

            Console.Clear();

            //var batch = 0;
            //if (mode) batch = 1000;

            var rs = ch.Bench(mode, batch);

            XTrace.WriteLine("总测试数据：{0:n0}", rs);
            if (ch is Redis rds2) XTrace.WriteLine(rds2.Counter + "");
        }

        private static void Test5()
        {
            var type = typeof(DateTime?);
            var tc = Type.GetTypeCode(type);
            Console.WriteLine(tc);

            var set = XCode.Setting.Current;
            set.EntityCacheExpire = 5;

            Log.Meta.Session.Dal.Db.ShowSQL = true;

            for (var i = 0; i < 10; i++)
            {
                LogProvider.Provider.WriteLog("test" + i, "test", true, "xxx");
            }

            for (var i = 0; i < 1000; i++)
            {
                var names = Log.FindAllCategoryName();
                XTrace.WriteLine("names: {0}", names.Count);

                Thread.Sleep(1000);
            }
        }

        private static void Test6()
        {
            var pfx = new X509Certificate2("../newlife.pfx", "newlife");
            //Console.WriteLine(pfx);

            //using var svr = new ApiServer(1234);
            //svr.Log = XTrace.Log;
            //svr.EncoderLog = XTrace.Log;

            //var ns = svr.EnsureCreate() as NetServer;

            using var ns = new NetServer(1234)
            {
                Name = "Server",
                ProtocolType = NetType.Tcp,
                Log = XTrace.Log,
                SessionLog = XTrace.Log,
                SocketLog = XTrace.Log,
                LogReceive = true
            };

            ns.EnsureCreateServer();
            foreach (var item in ns.Servers)
            {
                if (item is TcpServer ts) ts.Certificate = pfx;
            }

            ns.Received += (s, e) =>
            {
                XTrace.WriteLine("收到：{0}", e.Packet.ToStr());
            };
            ns.Start();

            using var client = new TcpSession
            {
                Name = "Client",
                Remote = new NetUri("tcp://127.0.0.1:1234"),
                SslProtocol = SslProtocols.Tls,
                Log = XTrace.Log,
                LogSend = true
            };
            client.Open();

            client.Send("Stone");

            Console.ReadLine();
        }

        private static void Test7()
        {
#if __CORE__
            XTrace.WriteLine(RuntimeInformation.OSDescription);
#endif

            XCode.Setting.Current.Migration = Migration.Full;
            //Role.Meta.Session.Dal.Db.Migration = Migration.Full;
            //DAL.AddConnStr("membership", "Server=10.0.0.3;Port=3306;Database=Membership;Uid=root;Pwd=Pass@word;", null, "mysql");

            Role.Meta.Session.Dal.Db.ShowSQL = true;
            Role.Meta.Session.Dal.Expire = 10;
            //Role.Meta.Session.Dal.Db.Readonly = true;

            var list = Role.FindAll();
            Console.WriteLine(list.Count);

            list = Role.FindAll(Role._.Name.NotContains("abc"));
            Console.WriteLine(list.Count);

            Thread.Sleep(1000);

            list = Role.FindAll();
            Console.WriteLine(list.Count);

            Thread.Sleep(1000);

            var r = list.Last();
            r.IsSystem = !r.IsSystem;
            r.Update();

            Thread.Sleep(5000);

            list = Role.FindAll();
            Console.WriteLine(list.Count);
        }

        private static async void Test8()
        {
            Area.Meta.Session.Dal.Db.ShowSQL = false;

            //var url = "http://www.mca.gov.cn/article/sj/xzqh/2020/2020/2020092500801.html";
            //Area.FetchAndSave(url);

            //var file = "../Area20200929.csv";
            //var file = "Area.csv.gz";
            var file = "http://x.newlifex.com/Area.csv.gz";
            //var list = new List<Area>();
            //list.LoadCsv(file);

            //Area.MergeLevel3(list, true);
            //Area.MergeLevel4(list, true);

            Area.Import(file, true);

            Area.Export($"Area_{DateTime.Now:yyyyMMddHHmmss}.csv.gz");
        }

        private static void Test9()
        {
            var r0 = Role.FindByName("Stone");
            r0?.Delete();

            var r = new Role
            {
                Name = "Stone"
            };
            r.Insert();

            var r2 = Role.FindByName("Stone");
            XTrace.WriteLine("FindByName: {0}", r2.ToJson());

            r.Enable = true;
            r.Update();

            var r3 = Role.Find(Role._.Name == "STONE");
            XTrace.WriteLine("Find: {0}", r3.ToJson());

            r.Delete();

            var n = Role.FindCount();
            XTrace.WriteLine("count={0}", n);
        }

        private static void Test10()
        {
            var args = Environment.GetCommandLineArgs();
            if (args == null || args.Length < 2) return;

            XTrace.WriteLine(args[1]);

            var count = 10 * 1024 * 1024;
#if DEBUG
            count = 1024;
#endif
            var fi = args[1].AsFile();
            if (!fi.Exists || fi.Length < count) return;

            // 取最后1M
            using var fs = fi.OpenRead();
            var count2 = count;
            if (count2 > fs.Length) count2 = (Int32)fs.Length;
            //fs.Seek(count2, SeekOrigin.End);
            fs.Position = fs.Length - count2;

            var buf = fs.ReadBytes();
            File.WriteAllBytes($"{DateTime.Now:yyyyMMddHHmmss}.log".GetFullPath(), buf);
        }

        private static void Test11()
        {
        }

        /// <summary>测试序列化</summary>
        private static void Test12() => EntityBuilder.Build("../../Src/XCode/model.xml");

        private static void Test13()
        {
            //DSACryptoServiceProvider dsa = new DSACryptoServiceProvider(1024);

            ////var x = dsa.ExportCspBlob(true);

            //using (var fs = new FileStream("D:\\keys\\private.key", FileMode.Open, FileAccess.Read))
            //{
            //    var rs = new StreamReader(fs);
            //    var keystr = rs.ReadToEnd();
            //    DSAHelper.FromXmlStringX(dsa, keystr);

            //    DsaPublicKeyParameters dsaKey = DotNetUtilities.GetDsaPublicKey(dsa);
            //    using (StreamWriter sw = new StreamWriter("D:\\keys\\dsa.pem"))
            //    {
            //        PemWriter pw = new PemWriter(sw);
            //        pw.WriteObject(dsaKey);
            //    }
            //}
        }

        private static void Test14()
        {
            var str = "E59E4316-7E81-4A43-94D6-32480C83ACE7@fa6ad071-6f0a-498f-8875-b9fb65625e15@70-8B-CD-0B-4D-D5,74-C6-3B-87-3F-8D";
            var result = str.GetBytes().RC4("设备".GetBytes()).Crc().GetBytes().ToHex();
            Console.WriteLine(result);
        }

        ///// <summary>
        ///// 私钥XML2PEM
        ///// </summary>
        //private static void XMLConvertToPEM()//XML格式密钥转PEM
        //{
        //    var rsa2 = new RSACryptoServiceProvider();
        //    using (var sr = new StreamReader("D:\\keys\\private.key"))
        //    {
        //        rsa2.FromXmlString(sr.ReadToEnd());
        //    }
        //    var p = rsa2.ExportParameters(true);

        //    var key = new RsaPrivateCrtKeyParameters(
        //        new Org.BouncyCastle.Math.BigInteger(1, p.Modulus), new Org.BouncyCastle.Math.BigInteger(1, p.Exponent), new Org.BouncyCastle.Math.BigInteger(1, p.D),
        //        new Org.BouncyCastle.Math.BigInteger(1, p.P), new Org.BouncyCastle.Math.BigInteger(1, p.Q), new Org.BouncyCastle.Math.BigInteger(1, p.DP), new Org.BouncyCastle.Math.BigInteger(1, p.DQ),
        //        new Org.BouncyCastle.Math.BigInteger(1, p.InverseQ));

        //    using (var sw = new StreamWriter("D:\\keys\\PrivateKey.pem"))
        //    {
        //        var pemWriter = new PemWriter(sw);
        //        pemWriter.WriteObject(key);
        //    }
        //}

        private static void ExportPublicKeyToPEMFormat()
        {

            var rsa2 = new RSACryptoServiceProvider();
            using (var sr = new StreamReader("D:\\keys\\private.key"))
            {
                rsa2.FromXmlString(sr.ReadToEnd());
            }

            var str = ExportPublicKeyToPEMFormat(rsa2);

            using (var sw = new StreamWriter("D:\\keys\\PublicKey.pem"))
            {
                //var pemWriter = new PemWriter(sw);
                //pemWriter.WriteObject(str);
                sw.Write(str);
            }

        }

        public static String ExportPublicKeyToPEMFormat(RSACryptoServiceProvider csp)
        {
            TextWriter outputStream = new StringWriter();

            var parameters = csp.ExportParameters(false);
            using (var stream = new MemoryStream())
            {
                var writer = new BinaryWriter(stream);
                writer.Write((Byte)0x30); // SEQUENCE
                using (var innerStream = new MemoryStream())
                {
                    var innerWriter = new BinaryWriter(innerStream);
                    EncodeIntegerBigEndian(innerWriter, new Byte[] { 0x00 }); // Version
                    EncodeIntegerBigEndian(innerWriter, parameters.Modulus);
                    EncodeIntegerBigEndian(innerWriter, parameters.Exponent);

                    //All Parameter Must Have Value so Set Other Parameter Value Whit Invalid Data  (for keeping Key Structure  use "parameters.Exponent" value for invalid data)
                    EncodeIntegerBigEndian(innerWriter, parameters.Exponent); // instead of parameters.D
                    EncodeIntegerBigEndian(innerWriter, parameters.Exponent); // instead of parameters.P
                    EncodeIntegerBigEndian(innerWriter, parameters.Exponent); // instead of parameters.Q
                    EncodeIntegerBigEndian(innerWriter, parameters.Exponent); // instead of parameters.DP
                    EncodeIntegerBigEndian(innerWriter, parameters.Exponent); // instead of parameters.DQ
                    EncodeIntegerBigEndian(innerWriter, parameters.Exponent); // instead of parameters.InverseQ

                    var length = (Int32)innerStream.Length;
                    EncodeLength(writer, length);
                    writer.Write(innerStream.GetBuffer(), 0, length);
                }

                var base64 = Convert.ToBase64String(stream.GetBuffer(), 0, (Int32)stream.Length).ToCharArray();
                outputStream.WriteLine("-----BEGIN PUBLIC KEY-----");
                // Output as Base64 with lines chopped at 64 characters
                for (var i = 0; i < base64.Length; i += 64)
                {
                    outputStream.WriteLine(base64, i, Math.Min(64, base64.Length - i));
                }
                outputStream.WriteLine("-----END PUBLIC KEY-----");

                return outputStream.ToString();

            }
        }

        private static void EncodeIntegerBigEndian(BinaryWriter stream, Byte[] value, Boolean forceUnsigned = true)
        {
            stream.Write((Byte)0x02); // INTEGER
            var prefixZeros = 0;
            for (var i = 0; i < value.Length; i++)
            {
                if (value[i] != 0) break;
                prefixZeros++;
            }
            if (value.Length - prefixZeros == 0)
            {
                EncodeLength(stream, 1);
                stream.Write((Byte)0);
            }
            else
            {
                if (forceUnsigned && value[prefixZeros] > 0x7f)
                {
                    // Add a prefix zero to force unsigned if the MSB is 1
                    EncodeLength(stream, value.Length - prefixZeros + 1);
                    stream.Write((Byte)0);
                }
                else
                {
                    EncodeLength(stream, value.Length - prefixZeros);
                }
                for (var i = prefixZeros; i < value.Length; i++)
                {
                    stream.Write(value[i]);
                }
            }
        }

        private static void EncodeLength(BinaryWriter stream, Int32 length)
        {
            if (length < 0) throw new ArgumentOutOfRangeException("length", "Length must be non-negative");
            if (length < 0x80)
            {
                // Short form
                stream.Write((Byte)length);
            }
            else
            {
                // Long form
                var temp = length;
                var bytesRequired = 0;
                while (temp > 0)
                {
                    temp >>= 8;
                    bytesRequired++;
                }
                stream.Write((Byte)(bytesRequired | 0x80));
                for (var i = bytesRequired - 1; i >= 0; i--)
                {
                    stream.Write((Byte)(length >> (8 * i) & 0xff));
                }
            }
        }

        // dsa xml 转 pem
        private static void DSAXML2PEM()
        {
            // 私钥转换
            var dsa = new DSACryptoServiceProvider();
            using (var fs = new FileStream("D:\\token.prvkey", FileMode.Open, FileAccess.Read))
            {
                var sr = new StreamReader(fs);
                dsa.FromXmlStringX(sr.ReadToEnd());
            }

            //// 私钥
            //var dsaKey = DotNetUtilities.GetDsaKeyPair(dsa);
            //using (var sw = new StreamWriter("D:\\dsaprv.pem"))
            //{
            //    var pw = new PemWriter(sw);
            //    pw.WriteObject(dsaKey.Private);
            //}
            //// 公钥
            //using (var sw = new StreamWriter("D:\\dsapub.pem"))
            //{
            //    var pw = new PemWriter(sw);
            //    pw.WriteObject(dsaKey.Public);
            //}


            //// 公钥转换
            //var pubdsa = new DSACryptoServiceProvider();
            //using (var fs = new FileStream("D:\\token.pubkey", FileMode.Open, FileAccess.Read))
            //{
            //    var sr = new StreamReader(fs);
            //    pubdsa.FromXmlStringX(sr.ReadToEnd());
            //}

            //var dsapub = DotNetUtilities.GetDsaPublicKey(pubdsa);
            //using (var sw = new StreamWriter("D:\\dsapub1.pem"))
            //{
            //    var pw = new PemWriter(sw);
            //    pw.WriteObject(dsapub);
            //}
        }

        //// dsa public pem 转 xml
        //private static void DSAPublicPEM2XML()
        //{
        //    DSA dsa;
        //    using (var rdr = new StreamReader("D:\\dsapub.pem"))
        //    {
        //        var pr = new PemReader(rdr);
        //        var o = pr.ReadObject() as DsaPublicKeyParameters;
        //        var prm = new CspParameters(13);
        //        prm.Flags = CspProviderFlags.UseMachineKeyStore;

        //        dsa = new DSACryptoServiceProvider(prm);
        //        var dp = new DSAParameters
        //        {
        //            G = o.Parameters.G.ToByteArrayUnsigned(),
        //            P = o.Parameters.P.ToByteArrayUnsigned(),
        //            Q = o.Parameters.Q.ToByteArrayUnsigned(),
        //            Y = o.Y.ToByteArrayUnsigned()
        //        };

        //        if (o.Parameters.ValidationParameters != null)
        //        {
        //            dp.Counter = o.Parameters.ValidationParameters.Counter;
        //            dp.Seed = o.Parameters.ValidationParameters.GetSeed();
        //        }

        //        dsa.ImportParameters(dp);
        //    }

        //    // 写入xml文件
        //    using (var fs = new FileStream("D:\\xtoken.pubkey", FileMode.Create, FileAccess.Write))
        //    {
        //        var sw = new StreamWriter(fs);

        //        var xml = dsa.ToXmlString(false);
        //        sw.Write(xml);
        //        sw.Flush();
        //        sw.Dispose();
        //    }
        //}

        //// dsa private pem 转 xml
        //private static void DSAPrivatePEM2XML()
        //{
        //    DSA prvDsa;
        //    DSA pubDsa;

        //    using (var rdr = new StreamReader("D:\\dsaprv.pem"))
        //    {
        //        var pr = new PemReader(rdr);
        //        var opair = pr.ReadObject() as AsymmetricCipherKeyPair;

        //        var prm = new CspParameters(13);
        //        prm.Flags = CspProviderFlags.UseMachineKeyStore;

        //        //var prm1 = new CspParameters(13);
        //        //prm1.Flags = CspProviderFlags.UseMachineKeyStore;

        //        prvDsa = new DSACryptoServiceProvider(prm);
        //        pubDsa = new DSACryptoServiceProvider(prm);

        //        // 私钥
        //        var prvpara = opair.Private as DsaPrivateKeyParameters;
        //        var prvdp = new DSAParameters
        //        {
        //            G = prvpara.Parameters.G.ToByteArrayUnsigned(),
        //            P = prvpara.Parameters.P.ToByteArrayUnsigned(),
        //            Q = prvpara.Parameters.Q.ToByteArrayUnsigned(),
        //            X = prvpara.X.ToByteArrayUnsigned()
        //        };
        //        if (prvpara.Parameters.ValidationParameters != null)
        //        {
        //            prvdp.Counter = prvpara.Parameters.ValidationParameters.Counter;
        //            prvdp.Seed = prvpara.Parameters.ValidationParameters.GetSeed();
        //        }
        //        prvDsa.ImportParameters(prvdp);

        //        // 公钥
        //        var pubpara = opair.Public as DsaPublicKeyParameters;
        //        var pubdp = new DSAParameters
        //        {
        //            G = pubpara.Parameters.G.ToByteArrayUnsigned(),
        //            P = pubpara.Parameters.P.ToByteArrayUnsigned(),
        //            Q = pubpara.Parameters.Q.ToByteArrayUnsigned(),
        //            Y = pubpara.Y.ToByteArrayUnsigned()
        //        };
        //        if (pubpara.Parameters.ValidationParameters != null)
        //        {
        //            pubdp.Counter = pubpara.Parameters.ValidationParameters.Counter;
        //            pubdp.Seed = pubpara.Parameters.ValidationParameters.GetSeed();
        //        }
        //        pubDsa.ImportParameters(pubdp);
        //    }

        //    // 写入xml文件 private
        //    using (var sw = new StreamWriter("D:\\xtoken.prvkey"))
        //    {
        //        //var sw = new StreamWriter(fs);

        //        var xml = prvDsa.ToXmlString(true);
        //        sw.Write(xml);
        //        sw.Flush();
        //        //sw.Dispose();
        //    }
        //    // 写入xml文件 public
        //    using (var fs = new FileStream("D:\\xtoken.pubkey", FileMode.Create, FileAccess.Write))
        //    {
        //        var sw = new StreamWriter(fs);
        //        var xml = pubDsa.ToXmlString(false);
        //        sw.Write(xml);
        //        sw.Flush();
        //        sw.Dispose();
        //    }
        //}

        // 测试加密
        private static void Test15()
        {
            Byte[] signStr;

            using (var prvfs = new FileStream("D:\\xtoken.prvkey", FileMode.Open, FileAccess.Read))
            {
                var sr = new StreamReader(prvfs);
                var prvdsa = new DSACryptoServiceProvider();
                prvdsa.FromXmlStringX(sr.ReadToEnd());

                signStr = prvdsa.SignData("123".GetBytes());
                Console.WriteLine("签名结果：" + signStr.ToBase64());
            }

            using (var pubfs = new FileStream("D:\\xtoken.pubkey", FileMode.Open, FileAccess.Read))
            {
                var sr = new StreamReader(pubfs);
                var pubdsa = new DSACryptoServiceProvider();
                pubdsa.FromXmlStringX(sr.ReadToEnd());

                var result = pubdsa.VerifyData("123".GetBytes(), signStr);
                Console.WriteLine("验证结果:" + result);
            }
        }

        private static void TestReadAppSettings()
        {
            var str = DAL.ConnStrs["MySQL.AppSettings"];
            Console.WriteLine(str);
            Console.WriteLine(DAL.ConnStrs["MySQL.AppSettings.default"]);
        }
    }
}<|MERGE_RESOLUTION|>--- conflicted
+++ resolved
@@ -1,881 +1,877 @@
-﻿using System;
-using System.Collections.Generic;
-using System.Diagnostics;
-using System.IO;
-using System.Linq;
-using System.Runtime.InteropServices;
-using System.Security.Authentication;
-using System.Security.Cryptography.X509Certificates;
-using System.Threading;
-using NewLife;
-using NewLife.Caching;
-using NewLife.Log;
-using NewLife.Net;
-using NewLife.Reflection;
-using NewLife.Remoting;
-using NewLife.Security;
-using NewLife.Serialization;
-using XCode.DataAccessLayer;
-using XCode.Membership;
-using XCode.Code;
-using System.Reflection;
-using System.Security.Cryptography;
-using NewLife.Data;
-using System.Threading.Tasks;
-
-#if !NET4
-using TaskEx = System.Threading.Tasks.Task;
-#endif
-
-namespace Test
-{
-    public class Program
-    {
-        private static void Main(String[] args)
-        {
-            //Environment.SetEnvironmentVariable("DOTNET_SYSTEM_GLOBALIZATION_INVARIANT", "1");
-
-            XTrace.UseConsole();
-#if DEBUG
-            XTrace.Debug = true;
-            XTrace.Log.Level = LogLevel.All;
-
-            var set = NewLife.Setting.Current;
-            set.Debug = true;
-            set.LogLevel = LogLevel.All;
-
-            var set2 = XCode.Setting.Current;
-            set2.Debug = true;
-#endif
-            while (true)
-            {
-                var sw = Stopwatch.StartNew();
-#if !DEBUG
-                try
-                {
-#endif
-<<<<<<< HEAD
-                Test1();
-=======
-                TestReadAppSettings();
->>>>>>> ccfa6287
-#if !DEBUG
-                }
-                catch (Exception ex)
-                {
-                    XTrace.WriteException(ex?.GetTrue());
-                }
-#endif
-
-                sw.Stop();
-                Console.WriteLine("OK! 耗时 {0}", sw.Elapsed);
-                //Thread.Sleep(5000);
-                GC.Collect();
-                GC.WaitForPendingFinalizers();
-                var key = Console.ReadKey(true);
-                if (key.Key != ConsoleKey.C) break;
-            }
-        }
-
-        private static void Test1()
-        {
-            //var keys = ECDsaHelper.GenerateKey();
-            //XTrace.WriteLine("prvKey:{0}", keys[0]);
-            //XTrace.WriteLine("pubKey:{0}", keys[1]);
-
-            //"你好".SpeakAsync();
-
-            XTrace.WriteLine("FullPath:{0}", ".".GetFullPath());
-            XTrace.WriteLine("BasePath:{0}", ".".GetBasePath());
-            XTrace.WriteLine("TempPath:{0}", Path.GetTempPath());
-
-            var mi = MachineInfo.Current ?? MachineInfo.RegisterAsync().Result;
-
-            foreach (var pi in mi.GetType().GetProperties(BindingFlags.Instance | BindingFlags.Public))
-            {
-                XTrace.WriteLine("{0}:\t{1}", pi.Name, mi.GetValue(pi));
-            }
-
-            Console.WriteLine();
-
-#if __CORE__
-            foreach (var pi in typeof(RuntimeInformation).GetProperties())
-            {
-                XTrace.WriteLine("{0}:\t{1}", pi.Name, pi.GetValue(null));
-            }
-#endif
-
-            //Console.WriteLine();
-
-            //foreach (var pi in typeof(Environment).GetProperties())
-            //{
-            //    XTrace.WriteLine("{0}:\t{1}", pi.Name, pi.GetValue(null));
-            //}
-
-            mi = MachineInfo.Current;
-            for (var i = 0; i < 100; i++)
-            {
-                XTrace.WriteLine("CPU={0:p2} Temp={1} Memory={2:n0} Disk={3}", mi.CpuRate, mi.Temperature, mi.AvailableMemory.ToGMK(), MachineInfo.GetFreeSpace().ToGMK());
-                Thread.Sleep(1000);
-                mi.Refresh();
-            }
-
-            Console.ReadKey();
-        }
-
-        private static void Test2()
-        {
-            var sw = Stopwatch.StartNew();
-
-            var count = 100_000_000L;
-
-            var ts = new List<Task>();
-            for (var i = 0; i < Environment.ProcessorCount; i++)
-            {
-                ts.Add(Task.Run(() =>
-                {
-                    var f = new Snowflake();
-
-                    for (var i = 0; i < count; i++)
-                    {
-                        var id = f.NewId();
-                    }
-                }));
-            }
-
-            Task.WaitAll(ts.ToArray());
-
-            sw.Stop();
-
-            count *= ts.Count;
-
-            XTrace.WriteLine("生成 {0:n0}，耗时 {1}，速度 {2:n0}tps", count, sw.Elapsed, count * 1000 / sw.ElapsedMilliseconds);
-        }
-
-        private static void Test3()
-        {
-            var tracer = DefaultTracer.Instance;
-            tracer.MaxSamples = 100;
-            tracer.MaxErrors = 100;
-
-            if (Console.ReadLine() == "1")
-            {
-                var svr = new ApiServer(1234)
-                //var svr = new ApiServer("http://*:1234")
-                {
-                    Log = XTrace.Log,
-                    //EncoderLog = XTrace.Log,
-                    StatPeriod = 10,
-                    Tracer = DefaultTracer.Instance,
-                };
-
-                // http状态
-                svr.UseHttpStatus = true;
-
-                var ns = svr.EnsureCreate() as NetServer;
-                ns.EnsureCreateServer();
-                var ts = ns.Servers.FirstOrDefault(e => e is TcpServer);
-                //ts.ProcessAsync = true;
-
-                svr.Start();
-
-                Console.ReadKey();
-            }
-            else
-            {
-                var client = new ApiClient("tcp://127.0.0.1:335,tcp://127.0.0.1:1234")
-                {
-                    Log = XTrace.Log,
-                    //EncoderLog = XTrace.Log,
-                    StatPeriod = 10,
-                    Tracer = DefaultTracer.Instance,
-
-                    UsePool = true,
-                };
-                client.Open();
-
-                TaskEx.Run(() =>
-                {
-                    var sw = Stopwatch.StartNew();
-                    try
-                    {
-                        for (var i = 0; i < 10; i++)
-                        {
-                            client.InvokeAsync<Object>("Api/All", new { state = 111 }).Wait();
-                        }
-                    }
-                    catch (Exception ex)
-                    {
-                        XTrace.WriteException(ex.GetTrue());
-                    }
-                    sw.Stop();
-                    XTrace.WriteLine("总耗时 {0:n0}ms", sw.ElapsedMilliseconds);
-                });
-
-                TaskEx.Run(() =>
-                {
-                    var sw = Stopwatch.StartNew();
-                    try
-                    {
-                        for (var i = 0; i < 10; i++)
-                        {
-                            client.InvokeAsync<Object>("Api/All", new { state = 222 }).Wait();
-                        }
-                    }
-                    catch (Exception ex)
-                    {
-                        XTrace.WriteException(ex.GetTrue());
-                    }
-                    sw.Stop();
-                    XTrace.WriteLine("总耗时 {0:n0}ms", sw.ElapsedMilliseconds);
-                });
-
-                TaskEx.Run(() =>
-                {
-                    var sw = Stopwatch.StartNew();
-                    try
-                    {
-                        for (var i = 0; i < 10; i++)
-                        {
-                            client.InvokeAsync<Object>("Api/Info", new { state = 333 }).Wait();
-                        }
-                    }
-                    catch (Exception ex)
-                    {
-                        XTrace.WriteException(ex.GetTrue());
-                    }
-                    sw.Stop();
-                    XTrace.WriteLine("总耗时 {0:n0}ms", sw.ElapsedMilliseconds);
-                });
-
-                TaskEx.Run(() =>
-                {
-                    var sw = Stopwatch.StartNew();
-                    try
-                    {
-                        for (var i = 0; i < 10; i++)
-                        {
-                            client.InvokeAsync<Object>("Api/Info", new { state = 444 }).Wait();
-                        }
-                    }
-                    catch (Exception ex)
-                    {
-                        XTrace.WriteException(ex.GetTrue());
-                    }
-                    sw.Stop();
-                    XTrace.WriteLine("总耗时 {0:n0}ms", sw.ElapsedMilliseconds);
-                });
-
-                Console.ReadKey();
-            }
-        }
-
-        private static void Test4()
-        {
-            var v = Rand.NextBytes(32);
-            Console.WriteLine(v.ToBase64());
-
-            ICache ch = null;
-            //ICache ch = new DbCache();
-            //ch.Set(key, v);
-            //v = ch.Get<Byte[]>(key);
-            //Console.WriteLine(v.ToBase64());
-            //ch.Remove(key);
-
-            Console.Clear();
-
-            Console.Write("选择要测试的缓存：1，MemoryCache；2，DbCache；3，Redis ");
-            var select = Console.ReadKey().KeyChar;
-            switch (select)
-            {
-                case '1':
-                    ch = new MemoryCache();
-                    break;
-                case '2':
-                    ch = new DbCache();
-                    break;
-                case '3':
-                    var rds = new Redis("127.0.0.1", null, 9)
-                    {
-                        Counter = new PerfCounter(),
-                        Tracer = new DefaultTracer { Log = XTrace.Log },
-                    };
-                    ch = rds;
-                    break;
-            }
-
-            var mode = false;
-            Console.WriteLine();
-            Console.Write("选择测试模式：1，顺序；2，随机 ");
-            if (Console.ReadKey().KeyChar != '1') mode = true;
-
-            var batch = 0;
-            Console.WriteLine();
-            Console.Write("选择输入批大小[0]：");
-            batch = Console.ReadLine().ToInt();
-
-            Console.Clear();
-
-            //var batch = 0;
-            //if (mode) batch = 1000;
-
-            var rs = ch.Bench(mode, batch);
-
-            XTrace.WriteLine("总测试数据：{0:n0}", rs);
-            if (ch is Redis rds2) XTrace.WriteLine(rds2.Counter + "");
-        }
-
-        private static void Test5()
-        {
-            var type = typeof(DateTime?);
-            var tc = Type.GetTypeCode(type);
-            Console.WriteLine(tc);
-
-            var set = XCode.Setting.Current;
-            set.EntityCacheExpire = 5;
-
-            Log.Meta.Session.Dal.Db.ShowSQL = true;
-
-            for (var i = 0; i < 10; i++)
-            {
-                LogProvider.Provider.WriteLog("test" + i, "test", true, "xxx");
-            }
-
-            for (var i = 0; i < 1000; i++)
-            {
-                var names = Log.FindAllCategoryName();
-                XTrace.WriteLine("names: {0}", names.Count);
-
-                Thread.Sleep(1000);
-            }
-        }
-
-        private static void Test6()
-        {
-            var pfx = new X509Certificate2("../newlife.pfx", "newlife");
-            //Console.WriteLine(pfx);
-
-            //using var svr = new ApiServer(1234);
-            //svr.Log = XTrace.Log;
-            //svr.EncoderLog = XTrace.Log;
-
-            //var ns = svr.EnsureCreate() as NetServer;
-
-            using var ns = new NetServer(1234)
-            {
-                Name = "Server",
-                ProtocolType = NetType.Tcp,
-                Log = XTrace.Log,
-                SessionLog = XTrace.Log,
-                SocketLog = XTrace.Log,
-                LogReceive = true
-            };
-
-            ns.EnsureCreateServer();
-            foreach (var item in ns.Servers)
-            {
-                if (item is TcpServer ts) ts.Certificate = pfx;
-            }
-
-            ns.Received += (s, e) =>
-            {
-                XTrace.WriteLine("收到：{0}", e.Packet.ToStr());
-            };
-            ns.Start();
-
-            using var client = new TcpSession
-            {
-                Name = "Client",
-                Remote = new NetUri("tcp://127.0.0.1:1234"),
-                SslProtocol = SslProtocols.Tls,
-                Log = XTrace.Log,
-                LogSend = true
-            };
-            client.Open();
-
-            client.Send("Stone");
-
-            Console.ReadLine();
-        }
-
-        private static void Test7()
-        {
-#if __CORE__
-            XTrace.WriteLine(RuntimeInformation.OSDescription);
-#endif
-
-            XCode.Setting.Current.Migration = Migration.Full;
-            //Role.Meta.Session.Dal.Db.Migration = Migration.Full;
-            //DAL.AddConnStr("membership", "Server=10.0.0.3;Port=3306;Database=Membership;Uid=root;Pwd=Pass@word;", null, "mysql");
-
-            Role.Meta.Session.Dal.Db.ShowSQL = true;
-            Role.Meta.Session.Dal.Expire = 10;
-            //Role.Meta.Session.Dal.Db.Readonly = true;
-
-            var list = Role.FindAll();
-            Console.WriteLine(list.Count);
-
-            list = Role.FindAll(Role._.Name.NotContains("abc"));
-            Console.WriteLine(list.Count);
-
-            Thread.Sleep(1000);
-
-            list = Role.FindAll();
-            Console.WriteLine(list.Count);
-
-            Thread.Sleep(1000);
-
-            var r = list.Last();
-            r.IsSystem = !r.IsSystem;
-            r.Update();
-
-            Thread.Sleep(5000);
-
-            list = Role.FindAll();
-            Console.WriteLine(list.Count);
-        }
-
-        private static async void Test8()
-        {
-            Area.Meta.Session.Dal.Db.ShowSQL = false;
-
-            //var url = "http://www.mca.gov.cn/article/sj/xzqh/2020/2020/2020092500801.html";
-            //Area.FetchAndSave(url);
-
-            //var file = "../Area20200929.csv";
-            //var file = "Area.csv.gz";
-            var file = "http://x.newlifex.com/Area.csv.gz";
-            //var list = new List<Area>();
-            //list.LoadCsv(file);
-
-            //Area.MergeLevel3(list, true);
-            //Area.MergeLevel4(list, true);
-
-            Area.Import(file, true);
-
-            Area.Export($"Area_{DateTime.Now:yyyyMMddHHmmss}.csv.gz");
-        }
-
-        private static void Test9()
-        {
-            var r0 = Role.FindByName("Stone");
-            r0?.Delete();
-
-            var r = new Role
-            {
-                Name = "Stone"
-            };
-            r.Insert();
-
-            var r2 = Role.FindByName("Stone");
-            XTrace.WriteLine("FindByName: {0}", r2.ToJson());
-
-            r.Enable = true;
-            r.Update();
-
-            var r3 = Role.Find(Role._.Name == "STONE");
-            XTrace.WriteLine("Find: {0}", r3.ToJson());
-
-            r.Delete();
-
-            var n = Role.FindCount();
-            XTrace.WriteLine("count={0}", n);
-        }
-
-        private static void Test10()
-        {
-            var args = Environment.GetCommandLineArgs();
-            if (args == null || args.Length < 2) return;
-
-            XTrace.WriteLine(args[1]);
-
-            var count = 10 * 1024 * 1024;
-#if DEBUG
-            count = 1024;
-#endif
-            var fi = args[1].AsFile();
-            if (!fi.Exists || fi.Length < count) return;
-
-            // 取最后1M
-            using var fs = fi.OpenRead();
-            var count2 = count;
-            if (count2 > fs.Length) count2 = (Int32)fs.Length;
-            //fs.Seek(count2, SeekOrigin.End);
-            fs.Position = fs.Length - count2;
-
-            var buf = fs.ReadBytes();
-            File.WriteAllBytes($"{DateTime.Now:yyyyMMddHHmmss}.log".GetFullPath(), buf);
-        }
-
-        private static void Test11()
-        {
-        }
-
-        /// <summary>测试序列化</summary>
-        private static void Test12() => EntityBuilder.Build("../../Src/XCode/model.xml");
-
-        private static void Test13()
-        {
-            //DSACryptoServiceProvider dsa = new DSACryptoServiceProvider(1024);
-
-            ////var x = dsa.ExportCspBlob(true);
-
-            //using (var fs = new FileStream("D:\\keys\\private.key", FileMode.Open, FileAccess.Read))
-            //{
-            //    var rs = new StreamReader(fs);
-            //    var keystr = rs.ReadToEnd();
-            //    DSAHelper.FromXmlStringX(dsa, keystr);
-
-            //    DsaPublicKeyParameters dsaKey = DotNetUtilities.GetDsaPublicKey(dsa);
-            //    using (StreamWriter sw = new StreamWriter("D:\\keys\\dsa.pem"))
-            //    {
-            //        PemWriter pw = new PemWriter(sw);
-            //        pw.WriteObject(dsaKey);
-            //    }
-            //}
-        }
-
-        private static void Test14()
-        {
-            var str = "E59E4316-7E81-4A43-94D6-32480C83ACE7@fa6ad071-6f0a-498f-8875-b9fb65625e15@70-8B-CD-0B-4D-D5,74-C6-3B-87-3F-8D";
-            var result = str.GetBytes().RC4("设备".GetBytes()).Crc().GetBytes().ToHex();
-            Console.WriteLine(result);
-        }
-
-        ///// <summary>
-        ///// 私钥XML2PEM
-        ///// </summary>
-        //private static void XMLConvertToPEM()//XML格式密钥转PEM
-        //{
-        //    var rsa2 = new RSACryptoServiceProvider();
-        //    using (var sr = new StreamReader("D:\\keys\\private.key"))
-        //    {
-        //        rsa2.FromXmlString(sr.ReadToEnd());
-        //    }
-        //    var p = rsa2.ExportParameters(true);
-
-        //    var key = new RsaPrivateCrtKeyParameters(
-        //        new Org.BouncyCastle.Math.BigInteger(1, p.Modulus), new Org.BouncyCastle.Math.BigInteger(1, p.Exponent), new Org.BouncyCastle.Math.BigInteger(1, p.D),
-        //        new Org.BouncyCastle.Math.BigInteger(1, p.P), new Org.BouncyCastle.Math.BigInteger(1, p.Q), new Org.BouncyCastle.Math.BigInteger(1, p.DP), new Org.BouncyCastle.Math.BigInteger(1, p.DQ),
-        //        new Org.BouncyCastle.Math.BigInteger(1, p.InverseQ));
-
-        //    using (var sw = new StreamWriter("D:\\keys\\PrivateKey.pem"))
-        //    {
-        //        var pemWriter = new PemWriter(sw);
-        //        pemWriter.WriteObject(key);
-        //    }
-        //}
-
-        private static void ExportPublicKeyToPEMFormat()
-        {
-
-            var rsa2 = new RSACryptoServiceProvider();
-            using (var sr = new StreamReader("D:\\keys\\private.key"))
-            {
-                rsa2.FromXmlString(sr.ReadToEnd());
-            }
-
-            var str = ExportPublicKeyToPEMFormat(rsa2);
-
-            using (var sw = new StreamWriter("D:\\keys\\PublicKey.pem"))
-            {
-                //var pemWriter = new PemWriter(sw);
-                //pemWriter.WriteObject(str);
-                sw.Write(str);
-            }
-
-        }
-
-        public static String ExportPublicKeyToPEMFormat(RSACryptoServiceProvider csp)
-        {
-            TextWriter outputStream = new StringWriter();
-
-            var parameters = csp.ExportParameters(false);
-            using (var stream = new MemoryStream())
-            {
-                var writer = new BinaryWriter(stream);
-                writer.Write((Byte)0x30); // SEQUENCE
-                using (var innerStream = new MemoryStream())
-                {
-                    var innerWriter = new BinaryWriter(innerStream);
-                    EncodeIntegerBigEndian(innerWriter, new Byte[] { 0x00 }); // Version
-                    EncodeIntegerBigEndian(innerWriter, parameters.Modulus);
-                    EncodeIntegerBigEndian(innerWriter, parameters.Exponent);
-
-                    //All Parameter Must Have Value so Set Other Parameter Value Whit Invalid Data  (for keeping Key Structure  use "parameters.Exponent" value for invalid data)
-                    EncodeIntegerBigEndian(innerWriter, parameters.Exponent); // instead of parameters.D
-                    EncodeIntegerBigEndian(innerWriter, parameters.Exponent); // instead of parameters.P
-                    EncodeIntegerBigEndian(innerWriter, parameters.Exponent); // instead of parameters.Q
-                    EncodeIntegerBigEndian(innerWriter, parameters.Exponent); // instead of parameters.DP
-                    EncodeIntegerBigEndian(innerWriter, parameters.Exponent); // instead of parameters.DQ
-                    EncodeIntegerBigEndian(innerWriter, parameters.Exponent); // instead of parameters.InverseQ
-
-                    var length = (Int32)innerStream.Length;
-                    EncodeLength(writer, length);
-                    writer.Write(innerStream.GetBuffer(), 0, length);
-                }
-
-                var base64 = Convert.ToBase64String(stream.GetBuffer(), 0, (Int32)stream.Length).ToCharArray();
-                outputStream.WriteLine("-----BEGIN PUBLIC KEY-----");
-                // Output as Base64 with lines chopped at 64 characters
-                for (var i = 0; i < base64.Length; i += 64)
-                {
-                    outputStream.WriteLine(base64, i, Math.Min(64, base64.Length - i));
-                }
-                outputStream.WriteLine("-----END PUBLIC KEY-----");
-
-                return outputStream.ToString();
-
-            }
-        }
-
-        private static void EncodeIntegerBigEndian(BinaryWriter stream, Byte[] value, Boolean forceUnsigned = true)
-        {
-            stream.Write((Byte)0x02); // INTEGER
-            var prefixZeros = 0;
-            for (var i = 0; i < value.Length; i++)
-            {
-                if (value[i] != 0) break;
-                prefixZeros++;
-            }
-            if (value.Length - prefixZeros == 0)
-            {
-                EncodeLength(stream, 1);
-                stream.Write((Byte)0);
-            }
-            else
-            {
-                if (forceUnsigned && value[prefixZeros] > 0x7f)
-                {
-                    // Add a prefix zero to force unsigned if the MSB is 1
-                    EncodeLength(stream, value.Length - prefixZeros + 1);
-                    stream.Write((Byte)0);
-                }
-                else
-                {
-                    EncodeLength(stream, value.Length - prefixZeros);
-                }
-                for (var i = prefixZeros; i < value.Length; i++)
-                {
-                    stream.Write(value[i]);
-                }
-            }
-        }
-
-        private static void EncodeLength(BinaryWriter stream, Int32 length)
-        {
-            if (length < 0) throw new ArgumentOutOfRangeException("length", "Length must be non-negative");
-            if (length < 0x80)
-            {
-                // Short form
-                stream.Write((Byte)length);
-            }
-            else
-            {
-                // Long form
-                var temp = length;
-                var bytesRequired = 0;
-                while (temp > 0)
-                {
-                    temp >>= 8;
-                    bytesRequired++;
-                }
-                stream.Write((Byte)(bytesRequired | 0x80));
-                for (var i = bytesRequired - 1; i >= 0; i--)
-                {
-                    stream.Write((Byte)(length >> (8 * i) & 0xff));
-                }
-            }
-        }
-
-        // dsa xml 转 pem
-        private static void DSAXML2PEM()
-        {
-            // 私钥转换
-            var dsa = new DSACryptoServiceProvider();
-            using (var fs = new FileStream("D:\\token.prvkey", FileMode.Open, FileAccess.Read))
-            {
-                var sr = new StreamReader(fs);
-                dsa.FromXmlStringX(sr.ReadToEnd());
-            }
-
-            //// 私钥
-            //var dsaKey = DotNetUtilities.GetDsaKeyPair(dsa);
-            //using (var sw = new StreamWriter("D:\\dsaprv.pem"))
-            //{
-            //    var pw = new PemWriter(sw);
-            //    pw.WriteObject(dsaKey.Private);
-            //}
-            //// 公钥
-            //using (var sw = new StreamWriter("D:\\dsapub.pem"))
-            //{
-            //    var pw = new PemWriter(sw);
-            //    pw.WriteObject(dsaKey.Public);
-            //}
-
-
-            //// 公钥转换
-            //var pubdsa = new DSACryptoServiceProvider();
-            //using (var fs = new FileStream("D:\\token.pubkey", FileMode.Open, FileAccess.Read))
-            //{
-            //    var sr = new StreamReader(fs);
-            //    pubdsa.FromXmlStringX(sr.ReadToEnd());
-            //}
-
-            //var dsapub = DotNetUtilities.GetDsaPublicKey(pubdsa);
-            //using (var sw = new StreamWriter("D:\\dsapub1.pem"))
-            //{
-            //    var pw = new PemWriter(sw);
-            //    pw.WriteObject(dsapub);
-            //}
-        }
-
-        //// dsa public pem 转 xml
-        //private static void DSAPublicPEM2XML()
-        //{
-        //    DSA dsa;
-        //    using (var rdr = new StreamReader("D:\\dsapub.pem"))
-        //    {
-        //        var pr = new PemReader(rdr);
-        //        var o = pr.ReadObject() as DsaPublicKeyParameters;
-        //        var prm = new CspParameters(13);
-        //        prm.Flags = CspProviderFlags.UseMachineKeyStore;
-
-        //        dsa = new DSACryptoServiceProvider(prm);
-        //        var dp = new DSAParameters
-        //        {
-        //            G = o.Parameters.G.ToByteArrayUnsigned(),
-        //            P = o.Parameters.P.ToByteArrayUnsigned(),
-        //            Q = o.Parameters.Q.ToByteArrayUnsigned(),
-        //            Y = o.Y.ToByteArrayUnsigned()
-        //        };
-
-        //        if (o.Parameters.ValidationParameters != null)
-        //        {
-        //            dp.Counter = o.Parameters.ValidationParameters.Counter;
-        //            dp.Seed = o.Parameters.ValidationParameters.GetSeed();
-        //        }
-
-        //        dsa.ImportParameters(dp);
-        //    }
-
-        //    // 写入xml文件
-        //    using (var fs = new FileStream("D:\\xtoken.pubkey", FileMode.Create, FileAccess.Write))
-        //    {
-        //        var sw = new StreamWriter(fs);
-
-        //        var xml = dsa.ToXmlString(false);
-        //        sw.Write(xml);
-        //        sw.Flush();
-        //        sw.Dispose();
-        //    }
-        //}
-
-        //// dsa private pem 转 xml
-        //private static void DSAPrivatePEM2XML()
-        //{
-        //    DSA prvDsa;
-        //    DSA pubDsa;
-
-        //    using (var rdr = new StreamReader("D:\\dsaprv.pem"))
-        //    {
-        //        var pr = new PemReader(rdr);
-        //        var opair = pr.ReadObject() as AsymmetricCipherKeyPair;
-
-        //        var prm = new CspParameters(13);
-        //        prm.Flags = CspProviderFlags.UseMachineKeyStore;
-
-        //        //var prm1 = new CspParameters(13);
-        //        //prm1.Flags = CspProviderFlags.UseMachineKeyStore;
-
-        //        prvDsa = new DSACryptoServiceProvider(prm);
-        //        pubDsa = new DSACryptoServiceProvider(prm);
-
-        //        // 私钥
-        //        var prvpara = opair.Private as DsaPrivateKeyParameters;
-        //        var prvdp = new DSAParameters
-        //        {
-        //            G = prvpara.Parameters.G.ToByteArrayUnsigned(),
-        //            P = prvpara.Parameters.P.ToByteArrayUnsigned(),
-        //            Q = prvpara.Parameters.Q.ToByteArrayUnsigned(),
-        //            X = prvpara.X.ToByteArrayUnsigned()
-        //        };
-        //        if (prvpara.Parameters.ValidationParameters != null)
-        //        {
-        //            prvdp.Counter = prvpara.Parameters.ValidationParameters.Counter;
-        //            prvdp.Seed = prvpara.Parameters.ValidationParameters.GetSeed();
-        //        }
-        //        prvDsa.ImportParameters(prvdp);
-
-        //        // 公钥
-        //        var pubpara = opair.Public as DsaPublicKeyParameters;
-        //        var pubdp = new DSAParameters
-        //        {
-        //            G = pubpara.Parameters.G.ToByteArrayUnsigned(),
-        //            P = pubpara.Parameters.P.ToByteArrayUnsigned(),
-        //            Q = pubpara.Parameters.Q.ToByteArrayUnsigned(),
-        //            Y = pubpara.Y.ToByteArrayUnsigned()
-        //        };
-        //        if (pubpara.Parameters.ValidationParameters != null)
-        //        {
-        //            pubdp.Counter = pubpara.Parameters.ValidationParameters.Counter;
-        //            pubdp.Seed = pubpara.Parameters.ValidationParameters.GetSeed();
-        //        }
-        //        pubDsa.ImportParameters(pubdp);
-        //    }
-
-        //    // 写入xml文件 private
-        //    using (var sw = new StreamWriter("D:\\xtoken.prvkey"))
-        //    {
-        //        //var sw = new StreamWriter(fs);
-
-        //        var xml = prvDsa.ToXmlString(true);
-        //        sw.Write(xml);
-        //        sw.Flush();
-        //        //sw.Dispose();
-        //    }
-        //    // 写入xml文件 public
-        //    using (var fs = new FileStream("D:\\xtoken.pubkey", FileMode.Create, FileAccess.Write))
-        //    {
-        //        var sw = new StreamWriter(fs);
-        //        var xml = pubDsa.ToXmlString(false);
-        //        sw.Write(xml);
-        //        sw.Flush();
-        //        sw.Dispose();
-        //    }
-        //}
-
-        // 测试加密
-        private static void Test15()
-        {
-            Byte[] signStr;
-
-            using (var prvfs = new FileStream("D:\\xtoken.prvkey", FileMode.Open, FileAccess.Read))
-            {
-                var sr = new StreamReader(prvfs);
-                var prvdsa = new DSACryptoServiceProvider();
-                prvdsa.FromXmlStringX(sr.ReadToEnd());
-
-                signStr = prvdsa.SignData("123".GetBytes());
-                Console.WriteLine("签名结果：" + signStr.ToBase64());
-            }
-
-            using (var pubfs = new FileStream("D:\\xtoken.pubkey", FileMode.Open, FileAccess.Read))
-            {
-                var sr = new StreamReader(pubfs);
-                var pubdsa = new DSACryptoServiceProvider();
-                pubdsa.FromXmlStringX(sr.ReadToEnd());
-
-                var result = pubdsa.VerifyData("123".GetBytes(), signStr);
-                Console.WriteLine("验证结果:" + result);
-            }
-        }
-
-        private static void TestReadAppSettings()
-        {
-            var str = DAL.ConnStrs["MySQL.AppSettings"];
-            Console.WriteLine(str);
-            Console.WriteLine(DAL.ConnStrs["MySQL.AppSettings.default"]);
-        }
-    }
+﻿using System;
+using System.Collections.Generic;
+using System.Diagnostics;
+using System.IO;
+using System.Linq;
+using System.Runtime.InteropServices;
+using System.Security.Authentication;
+using System.Security.Cryptography.X509Certificates;
+using System.Threading;
+using NewLife;
+using NewLife.Caching;
+using NewLife.Log;
+using NewLife.Net;
+using NewLife.Reflection;
+using NewLife.Remoting;
+using NewLife.Security;
+using NewLife.Serialization;
+using XCode.DataAccessLayer;
+using XCode.Membership;
+using XCode.Code;
+using System.Reflection;
+using System.Security.Cryptography;
+using NewLife.Data;
+using System.Threading.Tasks;
+
+#if !NET4
+using TaskEx = System.Threading.Tasks.Task;
+#endif
+
+namespace Test
+{
+    public class Program
+    {
+        private static void Main(String[] args)
+        {
+            //Environment.SetEnvironmentVariable("DOTNET_SYSTEM_GLOBALIZATION_INVARIANT", "1");
+
+            XTrace.UseConsole();
+#if DEBUG
+            XTrace.Debug = true;
+            XTrace.Log.Level = LogLevel.All;
+
+            var set = NewLife.Setting.Current;
+            set.Debug = true;
+            set.LogLevel = LogLevel.All;
+
+            var set2 = XCode.Setting.Current;
+            set2.Debug = true;
+#endif
+            while (true)
+            {
+                var sw = Stopwatch.StartNew();
+#if !DEBUG
+                try
+                {
+#endif
+                TestReadAppSettings();
+#if !DEBUG
+                }
+                catch (Exception ex)
+                {
+                    XTrace.WriteException(ex?.GetTrue());
+                }
+#endif
+
+                sw.Stop();
+                Console.WriteLine("OK! 耗时 {0}", sw.Elapsed);
+                //Thread.Sleep(5000);
+                GC.Collect();
+                GC.WaitForPendingFinalizers();
+                var key = Console.ReadKey(true);
+                if (key.Key != ConsoleKey.C) break;
+            }
+        }
+
+        private static void Test1()
+        {
+            //var keys = ECDsaHelper.GenerateKey();
+            //XTrace.WriteLine("prvKey:{0}", keys[0]);
+            //XTrace.WriteLine("pubKey:{0}", keys[1]);
+
+            //"你好".SpeakAsync();
+
+            XTrace.WriteLine("FullPath:{0}", ".".GetFullPath());
+            XTrace.WriteLine("BasePath:{0}", ".".GetBasePath());
+            XTrace.WriteLine("TempPath:{0}", Path.GetTempPath());
+
+            var mi = MachineInfo.Current ?? MachineInfo.RegisterAsync().Result;
+
+            foreach (var pi in mi.GetType().GetProperties(BindingFlags.Instance | BindingFlags.Public))
+            {
+                XTrace.WriteLine("{0}:\t{1}", pi.Name, mi.GetValue(pi));
+            }
+
+            Console.WriteLine();
+
+#if __CORE__
+            foreach (var pi in typeof(RuntimeInformation).GetProperties())
+            {
+                XTrace.WriteLine("{0}:\t{1}", pi.Name, pi.GetValue(null));
+            }
+#endif
+
+            //Console.WriteLine();
+
+            //foreach (var pi in typeof(Environment).GetProperties())
+            //{
+            //    XTrace.WriteLine("{0}:\t{1}", pi.Name, pi.GetValue(null));
+            //}
+
+            mi = MachineInfo.Current;
+            for (var i = 0; i < 100; i++)
+            {
+                XTrace.WriteLine("CPU={0:p2} Temp={1} Memory={2:n0} Disk={3}", mi.CpuRate, mi.Temperature, mi.AvailableMemory.ToGMK(), MachineInfo.GetFreeSpace().ToGMK());
+                Thread.Sleep(1000);
+                mi.Refresh();
+            }
+
+            Console.ReadKey();
+        }
+
+        private static void Test2()
+        {
+            var sw = Stopwatch.StartNew();
+
+            var count = 100_000_000L;
+
+            var ts = new List<Task>();
+            for (var i = 0; i < Environment.ProcessorCount; i++)
+            {
+                ts.Add(Task.Run(() =>
+                {
+                    var f = new Snowflake();
+
+                    for (var i = 0; i < count; i++)
+                    {
+                        var id = f.NewId();
+                    }
+                }));
+            }
+
+            Task.WaitAll(ts.ToArray());
+
+            sw.Stop();
+
+            count *= ts.Count;
+
+            XTrace.WriteLine("生成 {0:n0}，耗时 {1}，速度 {2:n0}tps", count, sw.Elapsed, count * 1000 / sw.ElapsedMilliseconds);
+        }
+
+        private static void Test3()
+        {
+            var tracer = DefaultTracer.Instance;
+            tracer.MaxSamples = 100;
+            tracer.MaxErrors = 100;
+
+            if (Console.ReadLine() == "1")
+            {
+                var svr = new ApiServer(1234)
+                //var svr = new ApiServer("http://*:1234")
+                {
+                    Log = XTrace.Log,
+                    //EncoderLog = XTrace.Log,
+                    StatPeriod = 10,
+                    Tracer = DefaultTracer.Instance,
+                };
+
+                // http状态
+                svr.UseHttpStatus = true;
+
+                var ns = svr.EnsureCreate() as NetServer;
+                ns.EnsureCreateServer();
+                var ts = ns.Servers.FirstOrDefault(e => e is TcpServer);
+                //ts.ProcessAsync = true;
+
+                svr.Start();
+
+                Console.ReadKey();
+            }
+            else
+            {
+                var client = new ApiClient("tcp://127.0.0.1:335,tcp://127.0.0.1:1234")
+                {
+                    Log = XTrace.Log,
+                    //EncoderLog = XTrace.Log,
+                    StatPeriod = 10,
+                    Tracer = DefaultTracer.Instance,
+
+                    UsePool = true,
+                };
+                client.Open();
+
+                TaskEx.Run(() =>
+                {
+                    var sw = Stopwatch.StartNew();
+                    try
+                    {
+                        for (var i = 0; i < 10; i++)
+                        {
+                            client.InvokeAsync<Object>("Api/All", new { state = 111 }).Wait();
+                        }
+                    }
+                    catch (Exception ex)
+                    {
+                        XTrace.WriteException(ex.GetTrue());
+                    }
+                    sw.Stop();
+                    XTrace.WriteLine("总耗时 {0:n0}ms", sw.ElapsedMilliseconds);
+                });
+
+                TaskEx.Run(() =>
+                {
+                    var sw = Stopwatch.StartNew();
+                    try
+                    {
+                        for (var i = 0; i < 10; i++)
+                        {
+                            client.InvokeAsync<Object>("Api/All", new { state = 222 }).Wait();
+                        }
+                    }
+                    catch (Exception ex)
+                    {
+                        XTrace.WriteException(ex.GetTrue());
+                    }
+                    sw.Stop();
+                    XTrace.WriteLine("总耗时 {0:n0}ms", sw.ElapsedMilliseconds);
+                });
+
+                TaskEx.Run(() =>
+                {
+                    var sw = Stopwatch.StartNew();
+                    try
+                    {
+                        for (var i = 0; i < 10; i++)
+                        {
+                            client.InvokeAsync<Object>("Api/Info", new { state = 333 }).Wait();
+                        }
+                    }
+                    catch (Exception ex)
+                    {
+                        XTrace.WriteException(ex.GetTrue());
+                    }
+                    sw.Stop();
+                    XTrace.WriteLine("总耗时 {0:n0}ms", sw.ElapsedMilliseconds);
+                });
+
+                TaskEx.Run(() =>
+                {
+                    var sw = Stopwatch.StartNew();
+                    try
+                    {
+                        for (var i = 0; i < 10; i++)
+                        {
+                            client.InvokeAsync<Object>("Api/Info", new { state = 444 }).Wait();
+                        }
+                    }
+                    catch (Exception ex)
+                    {
+                        XTrace.WriteException(ex.GetTrue());
+                    }
+                    sw.Stop();
+                    XTrace.WriteLine("总耗时 {0:n0}ms", sw.ElapsedMilliseconds);
+                });
+
+                Console.ReadKey();
+            }
+        }
+
+        private static void Test4()
+        {
+            var v = Rand.NextBytes(32);
+            Console.WriteLine(v.ToBase64());
+
+            ICache ch = null;
+            //ICache ch = new DbCache();
+            //ch.Set(key, v);
+            //v = ch.Get<Byte[]>(key);
+            //Console.WriteLine(v.ToBase64());
+            //ch.Remove(key);
+
+            Console.Clear();
+
+            Console.Write("选择要测试的缓存：1，MemoryCache；2，DbCache；3，Redis ");
+            var select = Console.ReadKey().KeyChar;
+            switch (select)
+            {
+                case '1':
+                    ch = new MemoryCache();
+                    break;
+                case '2':
+                    ch = new DbCache();
+                    break;
+                case '3':
+                    var rds = new Redis("127.0.0.1", null, 9)
+                    {
+                        Counter = new PerfCounter(),
+                        Tracer = new DefaultTracer { Log = XTrace.Log },
+                    };
+                    ch = rds;
+                    break;
+            }
+
+            var mode = false;
+            Console.WriteLine();
+            Console.Write("选择测试模式：1，顺序；2，随机 ");
+            if (Console.ReadKey().KeyChar != '1') mode = true;
+
+            var batch = 0;
+            Console.WriteLine();
+            Console.Write("选择输入批大小[0]：");
+            batch = Console.ReadLine().ToInt();
+
+            Console.Clear();
+
+            //var batch = 0;
+            //if (mode) batch = 1000;
+
+            var rs = ch.Bench(mode, batch);
+
+            XTrace.WriteLine("总测试数据：{0:n0}", rs);
+            if (ch is Redis rds2) XTrace.WriteLine(rds2.Counter + "");
+        }
+
+        private static void Test5()
+        {
+            var type = typeof(DateTime?);
+            var tc = Type.GetTypeCode(type);
+            Console.WriteLine(tc);
+
+            var set = XCode.Setting.Current;
+            set.EntityCacheExpire = 5;
+
+            Log.Meta.Session.Dal.Db.ShowSQL = true;
+
+            for (var i = 0; i < 10; i++)
+            {
+                LogProvider.Provider.WriteLog("test" + i, "test", true, "xxx");
+            }
+
+            for (var i = 0; i < 1000; i++)
+            {
+                var names = Log.FindAllCategoryName();
+                XTrace.WriteLine("names: {0}", names.Count);
+
+                Thread.Sleep(1000);
+            }
+        }
+
+        private static void Test6()
+        {
+            var pfx = new X509Certificate2("../newlife.pfx", "newlife");
+            //Console.WriteLine(pfx);
+
+            //using var svr = new ApiServer(1234);
+            //svr.Log = XTrace.Log;
+            //svr.EncoderLog = XTrace.Log;
+
+            //var ns = svr.EnsureCreate() as NetServer;
+
+            using var ns = new NetServer(1234)
+            {
+                Name = "Server",
+                ProtocolType = NetType.Tcp,
+                Log = XTrace.Log,
+                SessionLog = XTrace.Log,
+                SocketLog = XTrace.Log,
+                LogReceive = true
+            };
+
+            ns.EnsureCreateServer();
+            foreach (var item in ns.Servers)
+            {
+                if (item is TcpServer ts) ts.Certificate = pfx;
+            }
+
+            ns.Received += (s, e) =>
+            {
+                XTrace.WriteLine("收到：{0}", e.Packet.ToStr());
+            };
+            ns.Start();
+
+            using var client = new TcpSession
+            {
+                Name = "Client",
+                Remote = new NetUri("tcp://127.0.0.1:1234"),
+                SslProtocol = SslProtocols.Tls,
+                Log = XTrace.Log,
+                LogSend = true
+            };
+            client.Open();
+
+            client.Send("Stone");
+
+            Console.ReadLine();
+        }
+
+        private static void Test7()
+        {
+#if __CORE__
+            XTrace.WriteLine(RuntimeInformation.OSDescription);
+#endif
+
+            XCode.Setting.Current.Migration = Migration.Full;
+            //Role.Meta.Session.Dal.Db.Migration = Migration.Full;
+            //DAL.AddConnStr("membership", "Server=10.0.0.3;Port=3306;Database=Membership;Uid=root;Pwd=Pass@word;", null, "mysql");
+
+            Role.Meta.Session.Dal.Db.ShowSQL = true;
+            Role.Meta.Session.Dal.Expire = 10;
+            //Role.Meta.Session.Dal.Db.Readonly = true;
+
+            var list = Role.FindAll();
+            Console.WriteLine(list.Count);
+
+            list = Role.FindAll(Role._.Name.NotContains("abc"));
+            Console.WriteLine(list.Count);
+
+            Thread.Sleep(1000);
+
+            list = Role.FindAll();
+            Console.WriteLine(list.Count);
+
+            Thread.Sleep(1000);
+
+            var r = list.Last();
+            r.IsSystem = !r.IsSystem;
+            r.Update();
+
+            Thread.Sleep(5000);
+
+            list = Role.FindAll();
+            Console.WriteLine(list.Count);
+        }
+
+        private static async void Test8()
+        {
+            Area.Meta.Session.Dal.Db.ShowSQL = false;
+
+            //var url = "http://www.mca.gov.cn/article/sj/xzqh/2020/2020/2020092500801.html";
+            //Area.FetchAndSave(url);
+
+            //var file = "../Area20200929.csv";
+            //var file = "Area.csv.gz";
+            var file = "http://x.newlifex.com/Area.csv.gz";
+            //var list = new List<Area>();
+            //list.LoadCsv(file);
+
+            //Area.MergeLevel3(list, true);
+            //Area.MergeLevel4(list, true);
+
+            Area.Import(file, true);
+
+            Area.Export($"Area_{DateTime.Now:yyyyMMddHHmmss}.csv.gz");
+        }
+
+        private static void Test9()
+        {
+            var r0 = Role.FindByName("Stone");
+            r0?.Delete();
+
+            var r = new Role
+            {
+                Name = "Stone"
+            };
+            r.Insert();
+
+            var r2 = Role.FindByName("Stone");
+            XTrace.WriteLine("FindByName: {0}", r2.ToJson());
+
+            r.Enable = true;
+            r.Update();
+
+            var r3 = Role.Find(Role._.Name == "STONE");
+            XTrace.WriteLine("Find: {0}", r3.ToJson());
+
+            r.Delete();
+
+            var n = Role.FindCount();
+            XTrace.WriteLine("count={0}", n);
+        }
+
+        private static void Test10()
+        {
+            var args = Environment.GetCommandLineArgs();
+            if (args == null || args.Length < 2) return;
+
+            XTrace.WriteLine(args[1]);
+
+            var count = 10 * 1024 * 1024;
+#if DEBUG
+            count = 1024;
+#endif
+            var fi = args[1].AsFile();
+            if (!fi.Exists || fi.Length < count) return;
+
+            // 取最后1M
+            using var fs = fi.OpenRead();
+            var count2 = count;
+            if (count2 > fs.Length) count2 = (Int32)fs.Length;
+            //fs.Seek(count2, SeekOrigin.End);
+            fs.Position = fs.Length - count2;
+
+            var buf = fs.ReadBytes();
+            File.WriteAllBytes($"{DateTime.Now:yyyyMMddHHmmss}.log".GetFullPath(), buf);
+        }
+
+        private static void Test11()
+        {
+        }
+
+        /// <summary>测试序列化</summary>
+        private static void Test12() => EntityBuilder.Build("../../Src/XCode/model.xml");
+
+        private static void Test13()
+        {
+            //DSACryptoServiceProvider dsa = new DSACryptoServiceProvider(1024);
+
+            ////var x = dsa.ExportCspBlob(true);
+
+            //using (var fs = new FileStream("D:\\keys\\private.key", FileMode.Open, FileAccess.Read))
+            //{
+            //    var rs = new StreamReader(fs);
+            //    var keystr = rs.ReadToEnd();
+            //    DSAHelper.FromXmlStringX(dsa, keystr);
+
+            //    DsaPublicKeyParameters dsaKey = DotNetUtilities.GetDsaPublicKey(dsa);
+            //    using (StreamWriter sw = new StreamWriter("D:\\keys\\dsa.pem"))
+            //    {
+            //        PemWriter pw = new PemWriter(sw);
+            //        pw.WriteObject(dsaKey);
+            //    }
+            //}
+        }
+
+        private static void Test14()
+        {
+            var str = "E59E4316-7E81-4A43-94D6-32480C83ACE7@fa6ad071-6f0a-498f-8875-b9fb65625e15@70-8B-CD-0B-4D-D5,74-C6-3B-87-3F-8D";
+            var result = str.GetBytes().RC4("设备".GetBytes()).Crc().GetBytes().ToHex();
+            Console.WriteLine(result);
+        }
+
+        ///// <summary>
+        ///// 私钥XML2PEM
+        ///// </summary>
+        //private static void XMLConvertToPEM()//XML格式密钥转PEM
+        //{
+        //    var rsa2 = new RSACryptoServiceProvider();
+        //    using (var sr = new StreamReader("D:\\keys\\private.key"))
+        //    {
+        //        rsa2.FromXmlString(sr.ReadToEnd());
+        //    }
+        //    var p = rsa2.ExportParameters(true);
+
+        //    var key = new RsaPrivateCrtKeyParameters(
+        //        new Org.BouncyCastle.Math.BigInteger(1, p.Modulus), new Org.BouncyCastle.Math.BigInteger(1, p.Exponent), new Org.BouncyCastle.Math.BigInteger(1, p.D),
+        //        new Org.BouncyCastle.Math.BigInteger(1, p.P), new Org.BouncyCastle.Math.BigInteger(1, p.Q), new Org.BouncyCastle.Math.BigInteger(1, p.DP), new Org.BouncyCastle.Math.BigInteger(1, p.DQ),
+        //        new Org.BouncyCastle.Math.BigInteger(1, p.InverseQ));
+
+        //    using (var sw = new StreamWriter("D:\\keys\\PrivateKey.pem"))
+        //    {
+        //        var pemWriter = new PemWriter(sw);
+        //        pemWriter.WriteObject(key);
+        //    }
+        //}
+
+        private static void ExportPublicKeyToPEMFormat()
+        {
+
+            var rsa2 = new RSACryptoServiceProvider();
+            using (var sr = new StreamReader("D:\\keys\\private.key"))
+            {
+                rsa2.FromXmlString(sr.ReadToEnd());
+            }
+
+            var str = ExportPublicKeyToPEMFormat(rsa2);
+
+            using (var sw = new StreamWriter("D:\\keys\\PublicKey.pem"))
+            {
+                //var pemWriter = new PemWriter(sw);
+                //pemWriter.WriteObject(str);
+                sw.Write(str);
+            }
+
+        }
+
+        public static String ExportPublicKeyToPEMFormat(RSACryptoServiceProvider csp)
+        {
+            TextWriter outputStream = new StringWriter();
+
+            var parameters = csp.ExportParameters(false);
+            using (var stream = new MemoryStream())
+            {
+                var writer = new BinaryWriter(stream);
+                writer.Write((Byte)0x30); // SEQUENCE
+                using (var innerStream = new MemoryStream())
+                {
+                    var innerWriter = new BinaryWriter(innerStream);
+                    EncodeIntegerBigEndian(innerWriter, new Byte[] { 0x00 }); // Version
+                    EncodeIntegerBigEndian(innerWriter, parameters.Modulus);
+                    EncodeIntegerBigEndian(innerWriter, parameters.Exponent);
+
+                    //All Parameter Must Have Value so Set Other Parameter Value Whit Invalid Data  (for keeping Key Structure  use "parameters.Exponent" value for invalid data)
+                    EncodeIntegerBigEndian(innerWriter, parameters.Exponent); // instead of parameters.D
+                    EncodeIntegerBigEndian(innerWriter, parameters.Exponent); // instead of parameters.P
+                    EncodeIntegerBigEndian(innerWriter, parameters.Exponent); // instead of parameters.Q
+                    EncodeIntegerBigEndian(innerWriter, parameters.Exponent); // instead of parameters.DP
+                    EncodeIntegerBigEndian(innerWriter, parameters.Exponent); // instead of parameters.DQ
+                    EncodeIntegerBigEndian(innerWriter, parameters.Exponent); // instead of parameters.InverseQ
+
+                    var length = (Int32)innerStream.Length;
+                    EncodeLength(writer, length);
+                    writer.Write(innerStream.GetBuffer(), 0, length);
+                }
+
+                var base64 = Convert.ToBase64String(stream.GetBuffer(), 0, (Int32)stream.Length).ToCharArray();
+                outputStream.WriteLine("-----BEGIN PUBLIC KEY-----");
+                // Output as Base64 with lines chopped at 64 characters
+                for (var i = 0; i < base64.Length; i += 64)
+                {
+                    outputStream.WriteLine(base64, i, Math.Min(64, base64.Length - i));
+                }
+                outputStream.WriteLine("-----END PUBLIC KEY-----");
+
+                return outputStream.ToString();
+
+            }
+        }
+
+        private static void EncodeIntegerBigEndian(BinaryWriter stream, Byte[] value, Boolean forceUnsigned = true)
+        {
+            stream.Write((Byte)0x02); // INTEGER
+            var prefixZeros = 0;
+            for (var i = 0; i < value.Length; i++)
+            {
+                if (value[i] != 0) break;
+                prefixZeros++;
+            }
+            if (value.Length - prefixZeros == 0)
+            {
+                EncodeLength(stream, 1);
+                stream.Write((Byte)0);
+            }
+            else
+            {
+                if (forceUnsigned && value[prefixZeros] > 0x7f)
+                {
+                    // Add a prefix zero to force unsigned if the MSB is 1
+                    EncodeLength(stream, value.Length - prefixZeros + 1);
+                    stream.Write((Byte)0);
+                }
+                else
+                {
+                    EncodeLength(stream, value.Length - prefixZeros);
+                }
+                for (var i = prefixZeros; i < value.Length; i++)
+                {
+                    stream.Write(value[i]);
+                }
+            }
+        }
+
+        private static void EncodeLength(BinaryWriter stream, Int32 length)
+        {
+            if (length < 0) throw new ArgumentOutOfRangeException("length", "Length must be non-negative");
+            if (length < 0x80)
+            {
+                // Short form
+                stream.Write((Byte)length);
+            }
+            else
+            {
+                // Long form
+                var temp = length;
+                var bytesRequired = 0;
+                while (temp > 0)
+                {
+                    temp >>= 8;
+                    bytesRequired++;
+                }
+                stream.Write((Byte)(bytesRequired | 0x80));
+                for (var i = bytesRequired - 1; i >= 0; i--)
+                {
+                    stream.Write((Byte)(length >> (8 * i) & 0xff));
+                }
+            }
+        }
+
+        // dsa xml 转 pem
+        private static void DSAXML2PEM()
+        {
+            // 私钥转换
+            var dsa = new DSACryptoServiceProvider();
+            using (var fs = new FileStream("D:\\token.prvkey", FileMode.Open, FileAccess.Read))
+            {
+                var sr = new StreamReader(fs);
+                dsa.FromXmlStringX(sr.ReadToEnd());
+            }
+
+            //// 私钥
+            //var dsaKey = DotNetUtilities.GetDsaKeyPair(dsa);
+            //using (var sw = new StreamWriter("D:\\dsaprv.pem"))
+            //{
+            //    var pw = new PemWriter(sw);
+            //    pw.WriteObject(dsaKey.Private);
+            //}
+            //// 公钥
+            //using (var sw = new StreamWriter("D:\\dsapub.pem"))
+            //{
+            //    var pw = new PemWriter(sw);
+            //    pw.WriteObject(dsaKey.Public);
+            //}
+
+
+            //// 公钥转换
+            //var pubdsa = new DSACryptoServiceProvider();
+            //using (var fs = new FileStream("D:\\token.pubkey", FileMode.Open, FileAccess.Read))
+            //{
+            //    var sr = new StreamReader(fs);
+            //    pubdsa.FromXmlStringX(sr.ReadToEnd());
+            //}
+
+            //var dsapub = DotNetUtilities.GetDsaPublicKey(pubdsa);
+            //using (var sw = new StreamWriter("D:\\dsapub1.pem"))
+            //{
+            //    var pw = new PemWriter(sw);
+            //    pw.WriteObject(dsapub);
+            //}
+        }
+
+        //// dsa public pem 转 xml
+        //private static void DSAPublicPEM2XML()
+        //{
+        //    DSA dsa;
+        //    using (var rdr = new StreamReader("D:\\dsapub.pem"))
+        //    {
+        //        var pr = new PemReader(rdr);
+        //        var o = pr.ReadObject() as DsaPublicKeyParameters;
+        //        var prm = new CspParameters(13);
+        //        prm.Flags = CspProviderFlags.UseMachineKeyStore;
+
+        //        dsa = new DSACryptoServiceProvider(prm);
+        //        var dp = new DSAParameters
+        //        {
+        //            G = o.Parameters.G.ToByteArrayUnsigned(),
+        //            P = o.Parameters.P.ToByteArrayUnsigned(),
+        //            Q = o.Parameters.Q.ToByteArrayUnsigned(),
+        //            Y = o.Y.ToByteArrayUnsigned()
+        //        };
+
+        //        if (o.Parameters.ValidationParameters != null)
+        //        {
+        //            dp.Counter = o.Parameters.ValidationParameters.Counter;
+        //            dp.Seed = o.Parameters.ValidationParameters.GetSeed();
+        //        }
+
+        //        dsa.ImportParameters(dp);
+        //    }
+
+        //    // 写入xml文件
+        //    using (var fs = new FileStream("D:\\xtoken.pubkey", FileMode.Create, FileAccess.Write))
+        //    {
+        //        var sw = new StreamWriter(fs);
+
+        //        var xml = dsa.ToXmlString(false);
+        //        sw.Write(xml);
+        //        sw.Flush();
+        //        sw.Dispose();
+        //    }
+        //}
+
+        //// dsa private pem 转 xml
+        //private static void DSAPrivatePEM2XML()
+        //{
+        //    DSA prvDsa;
+        //    DSA pubDsa;
+
+        //    using (var rdr = new StreamReader("D:\\dsaprv.pem"))
+        //    {
+        //        var pr = new PemReader(rdr);
+        //        var opair = pr.ReadObject() as AsymmetricCipherKeyPair;
+
+        //        var prm = new CspParameters(13);
+        //        prm.Flags = CspProviderFlags.UseMachineKeyStore;
+
+        //        //var prm1 = new CspParameters(13);
+        //        //prm1.Flags = CspProviderFlags.UseMachineKeyStore;
+
+        //        prvDsa = new DSACryptoServiceProvider(prm);
+        //        pubDsa = new DSACryptoServiceProvider(prm);
+
+        //        // 私钥
+        //        var prvpara = opair.Private as DsaPrivateKeyParameters;
+        //        var prvdp = new DSAParameters
+        //        {
+        //            G = prvpara.Parameters.G.ToByteArrayUnsigned(),
+        //            P = prvpara.Parameters.P.ToByteArrayUnsigned(),
+        //            Q = prvpara.Parameters.Q.ToByteArrayUnsigned(),
+        //            X = prvpara.X.ToByteArrayUnsigned()
+        //        };
+        //        if (prvpara.Parameters.ValidationParameters != null)
+        //        {
+        //            prvdp.Counter = prvpara.Parameters.ValidationParameters.Counter;
+        //            prvdp.Seed = prvpara.Parameters.ValidationParameters.GetSeed();
+        //        }
+        //        prvDsa.ImportParameters(prvdp);
+
+        //        // 公钥
+        //        var pubpara = opair.Public as DsaPublicKeyParameters;
+        //        var pubdp = new DSAParameters
+        //        {
+        //            G = pubpara.Parameters.G.ToByteArrayUnsigned(),
+        //            P = pubpara.Parameters.P.ToByteArrayUnsigned(),
+        //            Q = pubpara.Parameters.Q.ToByteArrayUnsigned(),
+        //            Y = pubpara.Y.ToByteArrayUnsigned()
+        //        };
+        //        if (pubpara.Parameters.ValidationParameters != null)
+        //        {
+        //            pubdp.Counter = pubpara.Parameters.ValidationParameters.Counter;
+        //            pubdp.Seed = pubpara.Parameters.ValidationParameters.GetSeed();
+        //        }
+        //        pubDsa.ImportParameters(pubdp);
+        //    }
+
+        //    // 写入xml文件 private
+        //    using (var sw = new StreamWriter("D:\\xtoken.prvkey"))
+        //    {
+        //        //var sw = new StreamWriter(fs);
+
+        //        var xml = prvDsa.ToXmlString(true);
+        //        sw.Write(xml);
+        //        sw.Flush();
+        //        //sw.Dispose();
+        //    }
+        //    // 写入xml文件 public
+        //    using (var fs = new FileStream("D:\\xtoken.pubkey", FileMode.Create, FileAccess.Write))
+        //    {
+        //        var sw = new StreamWriter(fs);
+        //        var xml = pubDsa.ToXmlString(false);
+        //        sw.Write(xml);
+        //        sw.Flush();
+        //        sw.Dispose();
+        //    }
+        //}
+
+        // 测试加密
+        private static void Test15()
+        {
+            Byte[] signStr;
+
+            using (var prvfs = new FileStream("D:\\xtoken.prvkey", FileMode.Open, FileAccess.Read))
+            {
+                var sr = new StreamReader(prvfs);
+                var prvdsa = new DSACryptoServiceProvider();
+                prvdsa.FromXmlStringX(sr.ReadToEnd());
+
+                signStr = prvdsa.SignData("123".GetBytes());
+                Console.WriteLine("签名结果：" + signStr.ToBase64());
+            }
+
+            using (var pubfs = new FileStream("D:\\xtoken.pubkey", FileMode.Open, FileAccess.Read))
+            {
+                var sr = new StreamReader(pubfs);
+                var pubdsa = new DSACryptoServiceProvider();
+                pubdsa.FromXmlStringX(sr.ReadToEnd());
+
+                var result = pubdsa.VerifyData("123".GetBytes(), signStr);
+                Console.WriteLine("验证结果:" + result);
+            }
+        }
+
+        private static void TestReadAppSettings()
+        {
+            var str = DAL.ConnStrs["MySQL.AppSettings"];
+            Console.WriteLine(str);
+            Console.WriteLine(DAL.ConnStrs["MySQL.AppSettings.default"]);
+        }
+    }
 }