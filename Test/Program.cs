﻿using System;
using System.Collections.Generic;
using System.Diagnostics;
using System.IO;
using System.IO.Compression;
using System.Linq;
using System.Net.Http;
using System.Security.Authentication;
using System.Security.Cryptography.X509Certificates;
using System.Threading;
using System.Threading.Tasks;
using NewLife;
using NewLife.Caching;
using NewLife.Core.Collections;
using NewLife.Http;
using NewLife.Log;
using NewLife.Net;
using NewLife.Reflection;
using NewLife.Remoting;
using NewLife.Security;
using NewLife.Serialization;
using XCode.Code;
using XCode.DataAccessLayer;
using XCode.Membership;
using XCode.Service;
#if !NET4
using TaskEx = System.Threading.Tasks.Task;
#endif

namespace Test
{
    public class Program
    {
        private static void Main(String[] args)
        {
            //XTrace.Log = new NetworkLog();
            XTrace.UseConsole();
#if DEBUG
            XTrace.Debug = true;
#endif
            while (true)
            {
                var sw = Stopwatch.StartNew();
#if !DEBUG
                try
                {
#endif
<<<<<<< HEAD
                    Test7();
=======
                Test6();
>>>>>>> e99ec058
#if !DEBUG
                }
                catch (Exception ex)
                {
                    XTrace.WriteException(ex?.GetTrue());
                }
#endif

                sw.Stop();
                Console.WriteLine("OK! 耗时 {0}", sw.Elapsed);
                //Thread.Sleep(5000);
                GC.Collect();
                GC.WaitForPendingFinalizers();
                var key = Console.ReadKey(true);
                if (key.Key != ConsoleKey.C) break;
            }
        }

        static async void Test1()
        {
            var ip = "180.165.235.0".IPToAddress();
            Console.WriteLine(ip);

            var mi = new MachineInfo();

            foreach (var pi in mi.GetType().GetProperties())
            {
                Console.WriteLine("{0}:\t{1}", pi.Name, mi.GetValue(pi));
            }

            Console.ReadKey();
        }

        static void Test2()
        {
            //var uri = new Uri("http://www.newlifex.com");
            //var client = new TinyHttpClient();
            //var html = client.Send(uri, null)?.ToStr();

            //Console.WriteLine(client.BaseAddress);

            //Console.WriteLine(uri);
            //Console.WriteLine(client.BaseAddress == uri);

            var client = new HttpClient();
            client.BaseAddress = new Uri("http://feifan.link:2233");

            var rs = client.Invoke<Object>("api/info");
            Console.WriteLine(rs.ToJson(true));

            rs = client.Invoke<Object>("api/info3", rs);
            Console.WriteLine(rs.ToJson(true));
        }

        static void Test3()
        {
            //XTrace.WriteLine("IsConsole={0}", Runtime.IsConsole);
            //Console.WriteLine("IsConsole={0}", Runtime.IsConsole);
            //XTrace.WriteLine("MainWindowHandle={0}", Process.GetCurrentProcess().MainWindowHandle);

            if (Console.ReadLine() == "1")
            {
                var svr = new ApiServer(1234)
                //var svr = new ApiServer("http://*:1234")
                {
                    Log = XTrace.Log,
                    //EncoderLog = XTrace.Log,
                    StatPeriod = 10,
                };

                var ns = svr.EnsureCreate() as NetServer;
                ns.EnsureCreateServer();
                var ts = ns.Servers.FirstOrDefault(e => e is TcpServer);
                //ts.ProcessAsync = true;

                svr.Start();

                Console.ReadKey();
            }
            else
            {
                var client = new ApiClient("tcp://127.0.0.1:335,tcp://127.0.0.1:1234")
                {
                    Log = XTrace.Log,
                    //EncoderLog = XTrace.Log,
                    StatPeriod = 10,

                    UsePool = true,
                };
                client.Open();

                TaskEx.Run(() =>
                {
                    var sw = Stopwatch.StartNew();
                    try
                    {
                        for (var i = 0; i < 10; i++)
                        {
                            client.InvokeAsync<Object>("Api/All", new { state = 111 }).Wait();
                        }
                    }
                    catch (Exception ex)
                    {
                        XTrace.WriteException(ex.GetTrue());
                    }
                    sw.Stop();
                    XTrace.WriteLine("总耗时 {0:n0}ms", sw.ElapsedMilliseconds);
                });

                TaskEx.Run(() =>
                {
                    var sw = Stopwatch.StartNew();
                    try
                    {
                        for (var i = 0; i < 10; i++)
                        {
                            client.InvokeAsync<Object>("Api/All", new { state = 222 }).Wait();
                        }
                    }
                    catch (Exception ex)
                    {
                        XTrace.WriteException(ex.GetTrue());
                    }
                    sw.Stop();
                    XTrace.WriteLine("总耗时 {0:n0}ms", sw.ElapsedMilliseconds);
                });

                TaskEx.Run(() =>
                {
                    var sw = Stopwatch.StartNew();
                    try
                    {
                        for (var i = 0; i < 10; i++)
                        {
                            client.InvokeAsync<Object>("Api/Info", new { state = 333 }).Wait();
                        }
                    }
                    catch (Exception ex)
                    {
                        XTrace.WriteException(ex.GetTrue());
                    }
                    sw.Stop();
                    XTrace.WriteLine("总耗时 {0:n0}ms", sw.ElapsedMilliseconds);
                });

                TaskEx.Run(() =>
                {
                    var sw = Stopwatch.StartNew();
                    try
                    {
                        for (var i = 0; i < 10; i++)
                        {
                            client.InvokeAsync<Object>("Api/Info", new { state = 444 }).Wait();
                        }
                    }
                    catch (Exception ex)
                    {
                        XTrace.WriteException(ex.GetTrue());
                    }
                    sw.Stop();
                    XTrace.WriteLine("总耗时 {0:n0}ms", sw.ElapsedMilliseconds);
                });

                Console.ReadKey();
            }
        }

        static void Test4()
        {
            var v = Rand.NextBytes(32);
            Console.WriteLine(v.ToBase64());

            ICache ch = null;
            //ICache ch = new DbCache();
            //ch.Set(key, v);
            //v = ch.Get<Byte[]>(key);
            //Console.WriteLine(v.ToBase64());
            //ch.Remove(key);

            Console.Clear();

            Console.Write("选择要测试的缓存：1，MemoryCache；2，DbCache；3，Redis ");
            var select = Console.ReadKey().KeyChar;
            switch (select)
            {
                case '1':
                    ch = new MemoryCache();
                    break;
                case '2':
                    ch = new DbCache();
                    break;
                case '3':
                    ch = Redis.Create("127.0.0.1", 9);
                    break;
            }

            var mode = false;
            Console.WriteLine();
            Console.Write("选择测试模式：1，顺序；2，随机 ");
            if (Console.ReadKey().KeyChar != '1') mode = true;

            Console.Clear();

            ch.Bench(mode);
        }

        static void Test5()
        {
            var set = XCode.Setting.Current;
            set.Debug = true;
            set.ShowSQL = true;

            Console.WriteLine("1，服务端；2，客户端");
            if (Console.ReadKey().KeyChar == '1')
            {
                var n = UserOnline.Meta.Count;

                var svr = new DbServer
                {
                    Log = XTrace.Log,
                    StatPeriod = 5
                };
                svr.Start();
            }
            else
            {
                DAL.AddConnStr("net", "Server=tcp://admin:newlife@127.0.0.1:3305/Log", null, "network");
                var dal = DAL.Create("net");

                UserOnline.Meta.ConnName = "net";

                var count = UserOnline.Meta.Count;
                Console.WriteLine("count={0}", count);

                var entity = new UserOnline
                {
                    Name = "新生命",
                    OnlineTime = 12345
                };
                entity.Insert();

                Console.WriteLine("id={0}", entity.ID);

                var entity2 = UserOnline.FindByKey(entity.ID);
                Console.WriteLine("user={0}", entity2);

                entity2.Page = Rand.NextString(8);
                entity2.Update();

                entity2.Delete();

                for (var i = 0; i < 100; i++)
                {
                    entity2 = new UserOnline
                    {
                        Name = Rand.NextString(8),
                        Page = Rand.NextString(8)
                    };
                    entity2.Insert();

                    Thread.Sleep(5000);
                }
            }

            //var client = new DbClient();
            //client.Log = XTrace.Log;
            //client.EncoderLog = client.Log;
            //client.StatPeriod = 5;

            //client.Servers.Add("tcp://127.0.0.1:3305");
            //client.Open();

            //var db = "Membership";
            //var rs = client.LoginAsync(db, "admin", "newlife").Result;
            //Console.WriteLine((DatabaseType)rs["DbType"].ToInt());

            //var ds = client.QueryAsync("Select * from User").Result;
            //Console.WriteLine(ds);

            //var count = client.QueryCountAsync("User").Result;
            //Console.WriteLine("count={0}", count);

            //var ps = new Dictionary<String, Object>
            //{
            //    { "Logins", 3 },
            //    { "id", 1 }
            //};
            //var es = client.ExecuteAsync("update user set Logins=Logins+@Logins where id=@id", ps).Result;
            //Console.WriteLine("Execute={0}", es);
        }

        private static NetServer _netServer;
        static void Test6()
        {
            var pfx = new X509Certificate2("../newlife.pfx", "newlife");
            //Console.WriteLine(pfx);

            //using var svr = new ApiServer(1234);
            //svr.Log = XTrace.Log;
            //svr.EncoderLog = XTrace.Log;

            //var ns = svr.EnsureCreate() as NetServer;

            using var ns = new NetServer(1234)
            {
                Name = "Server",
                ProtocolType = NetType.Tcp,
                Log = XTrace.Log,
                SessionLog = XTrace.Log,
                SocketLog = XTrace.Log,
                LogReceive = true
            };

            ns.EnsureCreateServer();
            foreach (var item in ns.Servers)
            {
                if (item is TcpServer ts) ts.Certificate = pfx;
            }

            ns.Received += (s, e) =>
            {
                XTrace.WriteLine("收到：{0}", e.Packet.ToStr());
            };
            ns.Start();

            using var client = new TcpSession
            {
                Name = "Client",
                Remote = new NetUri("tcp://127.0.0.1:1234"),
                SslProtocol = SslProtocols.Tls,
                Log = XTrace.Log,
                LogSend = true
            };
            client.Open();

            client.Send("Stone");

            Console.ReadLine();
        }
        static void Test7()
        {
            Role.Meta.Session.Dal.Db.ShowSQL = true;
            Role.Meta.Session.Dal.Expire = 10;
            //Role.Meta.Session.Dal.Db.Readonly = true;

            var list = Role.FindAll();
            Console.WriteLine(list.Count);

            list = Role.FindAll(Role._.Name.NotContains("abc"));
            Console.WriteLine(list.Count);

            Thread.Sleep(1000);

            list = Role.FindAll();
            Console.WriteLine(list.Count);

            Thread.Sleep(1000);

            var r = list.Last();
            r.IsSystem = !r.IsSystem;
            r.Update();

            Thread.Sleep(5000);

            list = Role.FindAll();
            Console.WriteLine(list.Count);
        }

        static void Test8()
        {
            var ss = new String[8];
            ss[1] = "Stone";
            ss[3] = "NewLife";
            var str = ss.Join();
            Console.WriteLine(str);
        }

        static async void Test9()
        {
            //var rds = new Redis();
            //rds.Server = "127.0.0.1";
            //if (rds.Pool is ObjectPool<RedisClient> pp) pp.Log = XTrace.Log;
            //rds.Bench();

            //Console.ReadKey();

            var svr = new ApiServer(3379)
            {
                Log = XTrace.Log
            };
            svr.Start();

            var client = new ApiClient("tcp://127.0.0.1:3379")
            {
                Log = XTrace.Log
            };
            client.Open();

            for (var i = 0; i < 10; i++)
            {
                XTrace.WriteLine("Invoke {0}", i);
                var sw = Stopwatch.StartNew();
                var rs = await client.InvokeAsync<String[]>("Api/All");
                sw.Stop();
                XTrace.WriteLine("{0}=> {1:n0}us", i, sw.Elapsed.TotalMilliseconds * 1000);
                //XTrace.WriteLine(rs.Join(","));
            }

            Console.WriteLine();
            Parallel.For(0, 10, async i =>
            {
                XTrace.WriteLine("Invoke {0}", i);
                var sw = Stopwatch.StartNew();
                var rs = await client.InvokeAsync<String[]>("Api/All");
                sw.Stop();
                XTrace.WriteLine("{0}=> {1:n0}us", i, sw.Elapsed.TotalMilliseconds * 1000);
                //XTrace.WriteLine(rs.Join(","));
            });
        }

        static void Test10()
        {
            var dt1 = new DateTime(1970, 1, 1);
            //var x = dt1.ToFileTimeUtc();

            var yy = Int64.Parse("-1540795502468");

            //var yy = "1540795502468".ToInt();
            Console.WriteLine(yy);

            var dt = 1540795502468.ToDateTime();
            var y = dt.ToUniversalTime();
            Console.WriteLine(dt1.ToLong());
        }

        static void Test11()
        {
            var xmlFile = Path.Combine(Directory.GetCurrentDirectory(), "../X/XCode/Model.xml");
            var output = Path.Combine(Directory.GetCurrentDirectory(), "../");
            EntityBuilder.Build(xmlFile, output);
        }

        /// <summary>测试序列化</summary>
        static void Test12()
        {
            var bdic = new Dictionary<String, Object>
            {
                { "x", "1" },
                { "y", "2" }
            };

            var flist = new List<foo>
            {
                new foo() { A = 3, B = "e", AList = new List<String>() { "E", "F", "G" }, ADic = bdic }
            };

            var dic = new Dictionary<String, Object>
            {
                { "x", "1" },
                { "y", "2" }
            };


            var entity = new foo()
            {
                A = 1,
                B = "2",
                C = DateTime.Now,
                AList = new List<String>() { "A", "B", "C" },
                BList = flist,
                CList = new List<String>() { "A1", "B1", "C1" },
                ADic = dic,
                BDic = bdic
            };

            var json = entity.ToJson();

            var fentity = json.ToJsonEntity(typeof(foo));
        }
    }

    class foo
    {
        public Int32 A { get; set; }

        public String B { get; set; }

        public DateTime C { get; set; }

        public IList<String> AList { get; set; }

        public IList<foo> BList { get; set; }

        public List<String> CList { get; set; }

        public Dictionary<String, Object> ADic { get; set; }

        public IDictionary<String, Object> BDic { get; set; }
    }
}<|MERGE_RESOLUTION|>--- conflicted
+++ resolved
@@ -1,552 +1,548 @@
-﻿using System;
-using System.Collections.Generic;
-using System.Diagnostics;
-using System.IO;
-using System.IO.Compression;
-using System.Linq;
-using System.Net.Http;
-using System.Security.Authentication;
-using System.Security.Cryptography.X509Certificates;
-using System.Threading;
-using System.Threading.Tasks;
-using NewLife;
-using NewLife.Caching;
-using NewLife.Core.Collections;
-using NewLife.Http;
-using NewLife.Log;
-using NewLife.Net;
-using NewLife.Reflection;
-using NewLife.Remoting;
-using NewLife.Security;
-using NewLife.Serialization;
-using XCode.Code;
-using XCode.DataAccessLayer;
-using XCode.Membership;
-using XCode.Service;
-#if !NET4
-using TaskEx = System.Threading.Tasks.Task;
-#endif
-
-namespace Test
-{
-    public class Program
-    {
-        private static void Main(String[] args)
-        {
-            //XTrace.Log = new NetworkLog();
-            XTrace.UseConsole();
-#if DEBUG
-            XTrace.Debug = true;
-#endif
-            while (true)
-            {
-                var sw = Stopwatch.StartNew();
-#if !DEBUG
-                try
-                {
-#endif
-<<<<<<< HEAD
-                    Test7();
-=======
-                Test6();
->>>>>>> e99ec058
-#if !DEBUG
-                }
-                catch (Exception ex)
-                {
-                    XTrace.WriteException(ex?.GetTrue());
-                }
-#endif
-
-                sw.Stop();
-                Console.WriteLine("OK! 耗时 {0}", sw.Elapsed);
-                //Thread.Sleep(5000);
-                GC.Collect();
-                GC.WaitForPendingFinalizers();
-                var key = Console.ReadKey(true);
-                if (key.Key != ConsoleKey.C) break;
-            }
-        }
-
-        static async void Test1()
-        {
-            var ip = "180.165.235.0".IPToAddress();
-            Console.WriteLine(ip);
-
-            var mi = new MachineInfo();
-
-            foreach (var pi in mi.GetType().GetProperties())
-            {
-                Console.WriteLine("{0}:\t{1}", pi.Name, mi.GetValue(pi));
-            }
-
-            Console.ReadKey();
-        }
-
-        static void Test2()
-        {
-            //var uri = new Uri("http://www.newlifex.com");
-            //var client = new TinyHttpClient();
-            //var html = client.Send(uri, null)?.ToStr();
-
-            //Console.WriteLine(client.BaseAddress);
-
-            //Console.WriteLine(uri);
-            //Console.WriteLine(client.BaseAddress == uri);
-
-            var client = new HttpClient();
-            client.BaseAddress = new Uri("http://feifan.link:2233");
-
-            var rs = client.Invoke<Object>("api/info");
-            Console.WriteLine(rs.ToJson(true));
-
-            rs = client.Invoke<Object>("api/info3", rs);
-            Console.WriteLine(rs.ToJson(true));
-        }
-
-        static void Test3()
-        {
-            //XTrace.WriteLine("IsConsole={0}", Runtime.IsConsole);
-            //Console.WriteLine("IsConsole={0}", Runtime.IsConsole);
-            //XTrace.WriteLine("MainWindowHandle={0}", Process.GetCurrentProcess().MainWindowHandle);
-
-            if (Console.ReadLine() == "1")
-            {
-                var svr = new ApiServer(1234)
-                //var svr = new ApiServer("http://*:1234")
-                {
-                    Log = XTrace.Log,
-                    //EncoderLog = XTrace.Log,
-                    StatPeriod = 10,
-                };
-
-                var ns = svr.EnsureCreate() as NetServer;
-                ns.EnsureCreateServer();
-                var ts = ns.Servers.FirstOrDefault(e => e is TcpServer);
-                //ts.ProcessAsync = true;
-
-                svr.Start();
-
-                Console.ReadKey();
-            }
-            else
-            {
-                var client = new ApiClient("tcp://127.0.0.1:335,tcp://127.0.0.1:1234")
-                {
-                    Log = XTrace.Log,
-                    //EncoderLog = XTrace.Log,
-                    StatPeriod = 10,
-
-                    UsePool = true,
-                };
-                client.Open();
-
-                TaskEx.Run(() =>
-                {
-                    var sw = Stopwatch.StartNew();
-                    try
-                    {
-                        for (var i = 0; i < 10; i++)
-                        {
-                            client.InvokeAsync<Object>("Api/All", new { state = 111 }).Wait();
-                        }
-                    }
-                    catch (Exception ex)
-                    {
-                        XTrace.WriteException(ex.GetTrue());
-                    }
-                    sw.Stop();
-                    XTrace.WriteLine("总耗时 {0:n0}ms", sw.ElapsedMilliseconds);
-                });
-
-                TaskEx.Run(() =>
-                {
-                    var sw = Stopwatch.StartNew();
-                    try
-                    {
-                        for (var i = 0; i < 10; i++)
-                        {
-                            client.InvokeAsync<Object>("Api/All", new { state = 222 }).Wait();
-                        }
-                    }
-                    catch (Exception ex)
-                    {
-                        XTrace.WriteException(ex.GetTrue());
-                    }
-                    sw.Stop();
-                    XTrace.WriteLine("总耗时 {0:n0}ms", sw.ElapsedMilliseconds);
-                });
-
-                TaskEx.Run(() =>
-                {
-                    var sw = Stopwatch.StartNew();
-                    try
-                    {
-                        for (var i = 0; i < 10; i++)
-                        {
-                            client.InvokeAsync<Object>("Api/Info", new { state = 333 }).Wait();
-                        }
-                    }
-                    catch (Exception ex)
-                    {
-                        XTrace.WriteException(ex.GetTrue());
-                    }
-                    sw.Stop();
-                    XTrace.WriteLine("总耗时 {0:n0}ms", sw.ElapsedMilliseconds);
-                });
-
-                TaskEx.Run(() =>
-                {
-                    var sw = Stopwatch.StartNew();
-                    try
-                    {
-                        for (var i = 0; i < 10; i++)
-                        {
-                            client.InvokeAsync<Object>("Api/Info", new { state = 444 }).Wait();
-                        }
-                    }
-                    catch (Exception ex)
-                    {
-                        XTrace.WriteException(ex.GetTrue());
-                    }
-                    sw.Stop();
-                    XTrace.WriteLine("总耗时 {0:n0}ms", sw.ElapsedMilliseconds);
-                });
-
-                Console.ReadKey();
-            }
-        }
-
-        static void Test4()
-        {
-            var v = Rand.NextBytes(32);
-            Console.WriteLine(v.ToBase64());
-
-            ICache ch = null;
-            //ICache ch = new DbCache();
-            //ch.Set(key, v);
-            //v = ch.Get<Byte[]>(key);
-            //Console.WriteLine(v.ToBase64());
-            //ch.Remove(key);
-
-            Console.Clear();
-
-            Console.Write("选择要测试的缓存：1，MemoryCache；2，DbCache；3，Redis ");
-            var select = Console.ReadKey().KeyChar;
-            switch (select)
-            {
-                case '1':
-                    ch = new MemoryCache();
-                    break;
-                case '2':
-                    ch = new DbCache();
-                    break;
-                case '3':
-                    ch = Redis.Create("127.0.0.1", 9);
-                    break;
-            }
-
-            var mode = false;
-            Console.WriteLine();
-            Console.Write("选择测试模式：1，顺序；2，随机 ");
-            if (Console.ReadKey().KeyChar != '1') mode = true;
-
-            Console.Clear();
-
-            ch.Bench(mode);
-        }
-
-        static void Test5()
-        {
-            var set = XCode.Setting.Current;
-            set.Debug = true;
-            set.ShowSQL = true;
-
-            Console.WriteLine("1，服务端；2，客户端");
-            if (Console.ReadKey().KeyChar == '1')
-            {
-                var n = UserOnline.Meta.Count;
-
-                var svr = new DbServer
-                {
-                    Log = XTrace.Log,
-                    StatPeriod = 5
-                };
-                svr.Start();
-            }
-            else
-            {
-                DAL.AddConnStr("net", "Server=tcp://admin:newlife@127.0.0.1:3305/Log", null, "network");
-                var dal = DAL.Create("net");
-
-                UserOnline.Meta.ConnName = "net";
-
-                var count = UserOnline.Meta.Count;
-                Console.WriteLine("count={0}", count);
-
-                var entity = new UserOnline
-                {
-                    Name = "新生命",
-                    OnlineTime = 12345
-                };
-                entity.Insert();
-
-                Console.WriteLine("id={0}", entity.ID);
-
-                var entity2 = UserOnline.FindByKey(entity.ID);
-                Console.WriteLine("user={0}", entity2);
-
-                entity2.Page = Rand.NextString(8);
-                entity2.Update();
-
-                entity2.Delete();
-
-                for (var i = 0; i < 100; i++)
-                {
-                    entity2 = new UserOnline
-                    {
-                        Name = Rand.NextString(8),
-                        Page = Rand.NextString(8)
-                    };
-                    entity2.Insert();
-
-                    Thread.Sleep(5000);
-                }
-            }
-
-            //var client = new DbClient();
-            //client.Log = XTrace.Log;
-            //client.EncoderLog = client.Log;
-            //client.StatPeriod = 5;
-
-            //client.Servers.Add("tcp://127.0.0.1:3305");
-            //client.Open();
-
-            //var db = "Membership";
-            //var rs = client.LoginAsync(db, "admin", "newlife").Result;
-            //Console.WriteLine((DatabaseType)rs["DbType"].ToInt());
-
-            //var ds = client.QueryAsync("Select * from User").Result;
-            //Console.WriteLine(ds);
-
-            //var count = client.QueryCountAsync("User").Result;
-            //Console.WriteLine("count={0}", count);
-
-            //var ps = new Dictionary<String, Object>
-            //{
-            //    { "Logins", 3 },
-            //    { "id", 1 }
-            //};
-            //var es = client.ExecuteAsync("update user set Logins=Logins+@Logins where id=@id", ps).Result;
-            //Console.WriteLine("Execute={0}", es);
-        }
-
-        private static NetServer _netServer;
-        static void Test6()
-        {
-            var pfx = new X509Certificate2("../newlife.pfx", "newlife");
-            //Console.WriteLine(pfx);
-
-            //using var svr = new ApiServer(1234);
-            //svr.Log = XTrace.Log;
-            //svr.EncoderLog = XTrace.Log;
-
-            //var ns = svr.EnsureCreate() as NetServer;
-
-            using var ns = new NetServer(1234)
-            {
-                Name = "Server",
-                ProtocolType = NetType.Tcp,
-                Log = XTrace.Log,
-                SessionLog = XTrace.Log,
-                SocketLog = XTrace.Log,
-                LogReceive = true
-            };
-
-            ns.EnsureCreateServer();
-            foreach (var item in ns.Servers)
-            {
-                if (item is TcpServer ts) ts.Certificate = pfx;
-            }
-
-            ns.Received += (s, e) =>
-            {
-                XTrace.WriteLine("收到：{0}", e.Packet.ToStr());
-            };
-            ns.Start();
-
-            using var client = new TcpSession
-            {
-                Name = "Client",
-                Remote = new NetUri("tcp://127.0.0.1:1234"),
-                SslProtocol = SslProtocols.Tls,
-                Log = XTrace.Log,
-                LogSend = true
-            };
-            client.Open();
-
-            client.Send("Stone");
-
-            Console.ReadLine();
-        }
-        static void Test7()
-        {
-            Role.Meta.Session.Dal.Db.ShowSQL = true;
-            Role.Meta.Session.Dal.Expire = 10;
-            //Role.Meta.Session.Dal.Db.Readonly = true;
-
-            var list = Role.FindAll();
-            Console.WriteLine(list.Count);
-
-            list = Role.FindAll(Role._.Name.NotContains("abc"));
-            Console.WriteLine(list.Count);
-
-            Thread.Sleep(1000);
-
-            list = Role.FindAll();
-            Console.WriteLine(list.Count);
-
-            Thread.Sleep(1000);
-
-            var r = list.Last();
-            r.IsSystem = !r.IsSystem;
-            r.Update();
-
-            Thread.Sleep(5000);
-
-            list = Role.FindAll();
-            Console.WriteLine(list.Count);
-        }
-
-        static void Test8()
-        {
-            var ss = new String[8];
-            ss[1] = "Stone";
-            ss[3] = "NewLife";
-            var str = ss.Join();
-            Console.WriteLine(str);
-        }
-
-        static async void Test9()
-        {
-            //var rds = new Redis();
-            //rds.Server = "127.0.0.1";
-            //if (rds.Pool is ObjectPool<RedisClient> pp) pp.Log = XTrace.Log;
-            //rds.Bench();
-
-            //Console.ReadKey();
-
-            var svr = new ApiServer(3379)
-            {
-                Log = XTrace.Log
-            };
-            svr.Start();
-
-            var client = new ApiClient("tcp://127.0.0.1:3379")
-            {
-                Log = XTrace.Log
-            };
-            client.Open();
-
-            for (var i = 0; i < 10; i++)
-            {
-                XTrace.WriteLine("Invoke {0}", i);
-                var sw = Stopwatch.StartNew();
-                var rs = await client.InvokeAsync<String[]>("Api/All");
-                sw.Stop();
-                XTrace.WriteLine("{0}=> {1:n0}us", i, sw.Elapsed.TotalMilliseconds * 1000);
-                //XTrace.WriteLine(rs.Join(","));
-            }
-
-            Console.WriteLine();
-            Parallel.For(0, 10, async i =>
-            {
-                XTrace.WriteLine("Invoke {0}", i);
-                var sw = Stopwatch.StartNew();
-                var rs = await client.InvokeAsync<String[]>("Api/All");
-                sw.Stop();
-                XTrace.WriteLine("{0}=> {1:n0}us", i, sw.Elapsed.TotalMilliseconds * 1000);
-                //XTrace.WriteLine(rs.Join(","));
-            });
-        }
-
-        static void Test10()
-        {
-            var dt1 = new DateTime(1970, 1, 1);
-            //var x = dt1.ToFileTimeUtc();
-
-            var yy = Int64.Parse("-1540795502468");
-
-            //var yy = "1540795502468".ToInt();
-            Console.WriteLine(yy);
-
-            var dt = 1540795502468.ToDateTime();
-            var y = dt.ToUniversalTime();
-            Console.WriteLine(dt1.ToLong());
-        }
-
-        static void Test11()
-        {
-            var xmlFile = Path.Combine(Directory.GetCurrentDirectory(), "../X/XCode/Model.xml");
-            var output = Path.Combine(Directory.GetCurrentDirectory(), "../");
-            EntityBuilder.Build(xmlFile, output);
-        }
-
-        /// <summary>测试序列化</summary>
-        static void Test12()
-        {
-            var bdic = new Dictionary<String, Object>
-            {
-                { "x", "1" },
-                { "y", "2" }
-            };
-
-            var flist = new List<foo>
-            {
-                new foo() { A = 3, B = "e", AList = new List<String>() { "E", "F", "G" }, ADic = bdic }
-            };
-
-            var dic = new Dictionary<String, Object>
-            {
-                { "x", "1" },
-                { "y", "2" }
-            };
-
-
-            var entity = new foo()
-            {
-                A = 1,
-                B = "2",
-                C = DateTime.Now,
-                AList = new List<String>() { "A", "B", "C" },
-                BList = flist,
-                CList = new List<String>() { "A1", "B1", "C1" },
-                ADic = dic,
-                BDic = bdic
-            };
-
-            var json = entity.ToJson();
-
-            var fentity = json.ToJsonEntity(typeof(foo));
-        }
-    }
-
-    class foo
-    {
-        public Int32 A { get; set; }
-
-        public String B { get; set; }
-
-        public DateTime C { get; set; }
-
-        public IList<String> AList { get; set; }
-
-        public IList<foo> BList { get; set; }
-
-        public List<String> CList { get; set; }
-
-        public Dictionary<String, Object> ADic { get; set; }
-
-        public IDictionary<String, Object> BDic { get; set; }
-    }
+﻿using System;
+using System.Collections.Generic;
+using System.Diagnostics;
+using System.IO;
+using System.IO.Compression;
+using System.Linq;
+using System.Net.Http;
+using System.Security.Authentication;
+using System.Security.Cryptography.X509Certificates;
+using System.Threading;
+using System.Threading.Tasks;
+using NewLife;
+using NewLife.Caching;
+using NewLife.Core.Collections;
+using NewLife.Http;
+using NewLife.Log;
+using NewLife.Net;
+using NewLife.Reflection;
+using NewLife.Remoting;
+using NewLife.Security;
+using NewLife.Serialization;
+using XCode.Code;
+using XCode.DataAccessLayer;
+using XCode.Membership;
+using XCode.Service;
+#if !NET4
+using TaskEx = System.Threading.Tasks.Task;
+#endif
+
+namespace Test
+{
+    public class Program
+    {
+        private static void Main(String[] args)
+        {
+            //XTrace.Log = new NetworkLog();
+            XTrace.UseConsole();
+#if DEBUG
+            XTrace.Debug = true;
+#endif
+            while (true)
+            {
+                var sw = Stopwatch.StartNew();
+#if !DEBUG
+                try
+                {
+#endif
+                    Test7();
+#if !DEBUG
+                }
+                catch (Exception ex)
+                {
+                    XTrace.WriteException(ex?.GetTrue());
+                }
+#endif
+
+                sw.Stop();
+                Console.WriteLine("OK! 耗时 {0}", sw.Elapsed);
+                //Thread.Sleep(5000);
+                GC.Collect();
+                GC.WaitForPendingFinalizers();
+                var key = Console.ReadKey(true);
+                if (key.Key != ConsoleKey.C) break;
+            }
+        }
+
+        static async void Test1()
+        {
+            var ip = "180.165.235.0".IPToAddress();
+            Console.WriteLine(ip);
+
+            var mi = new MachineInfo();
+
+            foreach (var pi in mi.GetType().GetProperties())
+            {
+                Console.WriteLine("{0}:\t{1}", pi.Name, mi.GetValue(pi));
+            }
+
+            Console.ReadKey();
+        }
+
+        static void Test2()
+        {
+            //var uri = new Uri("http://www.newlifex.com");
+            //var client = new TinyHttpClient();
+            //var html = client.Send(uri, null)?.ToStr();
+
+            //Console.WriteLine(client.BaseAddress);
+
+            //Console.WriteLine(uri);
+            //Console.WriteLine(client.BaseAddress == uri);
+
+            var client = new HttpClient();
+            client.BaseAddress = new Uri("http://feifan.link:2233");
+
+            var rs = client.Invoke<Object>("api/info");
+            Console.WriteLine(rs.ToJson(true));
+
+            rs = client.Invoke<Object>("api/info3", rs);
+            Console.WriteLine(rs.ToJson(true));
+        }
+
+        static void Test3()
+        {
+            //XTrace.WriteLine("IsConsole={0}", Runtime.IsConsole);
+            //Console.WriteLine("IsConsole={0}", Runtime.IsConsole);
+            //XTrace.WriteLine("MainWindowHandle={0}", Process.GetCurrentProcess().MainWindowHandle);
+
+            if (Console.ReadLine() == "1")
+            {
+                var svr = new ApiServer(1234)
+                //var svr = new ApiServer("http://*:1234")
+                {
+                    Log = XTrace.Log,
+                    //EncoderLog = XTrace.Log,
+                    StatPeriod = 10,
+                };
+
+                var ns = svr.EnsureCreate() as NetServer;
+                ns.EnsureCreateServer();
+                var ts = ns.Servers.FirstOrDefault(e => e is TcpServer);
+                //ts.ProcessAsync = true;
+
+                svr.Start();
+
+                Console.ReadKey();
+            }
+            else
+            {
+                var client = new ApiClient("tcp://127.0.0.1:335,tcp://127.0.0.1:1234")
+                {
+                    Log = XTrace.Log,
+                    //EncoderLog = XTrace.Log,
+                    StatPeriod = 10,
+
+                    UsePool = true,
+                };
+                client.Open();
+
+                TaskEx.Run(() =>
+                {
+                    var sw = Stopwatch.StartNew();
+                    try
+                    {
+                        for (var i = 0; i < 10; i++)
+                        {
+                            client.InvokeAsync<Object>("Api/All", new { state = 111 }).Wait();
+                        }
+                    }
+                    catch (Exception ex)
+                    {
+                        XTrace.WriteException(ex.GetTrue());
+                    }
+                    sw.Stop();
+                    XTrace.WriteLine("总耗时 {0:n0}ms", sw.ElapsedMilliseconds);
+                });
+
+                TaskEx.Run(() =>
+                {
+                    var sw = Stopwatch.StartNew();
+                    try
+                    {
+                        for (var i = 0; i < 10; i++)
+                        {
+                            client.InvokeAsync<Object>("Api/All", new { state = 222 }).Wait();
+                        }
+                    }
+                    catch (Exception ex)
+                    {
+                        XTrace.WriteException(ex.GetTrue());
+                    }
+                    sw.Stop();
+                    XTrace.WriteLine("总耗时 {0:n0}ms", sw.ElapsedMilliseconds);
+                });
+
+                TaskEx.Run(() =>
+                {
+                    var sw = Stopwatch.StartNew();
+                    try
+                    {
+                        for (var i = 0; i < 10; i++)
+                        {
+                            client.InvokeAsync<Object>("Api/Info", new { state = 333 }).Wait();
+                        }
+                    }
+                    catch (Exception ex)
+                    {
+                        XTrace.WriteException(ex.GetTrue());
+                    }
+                    sw.Stop();
+                    XTrace.WriteLine("总耗时 {0:n0}ms", sw.ElapsedMilliseconds);
+                });
+
+                TaskEx.Run(() =>
+                {
+                    var sw = Stopwatch.StartNew();
+                    try
+                    {
+                        for (var i = 0; i < 10; i++)
+                        {
+                            client.InvokeAsync<Object>("Api/Info", new { state = 444 }).Wait();
+                        }
+                    }
+                    catch (Exception ex)
+                    {
+                        XTrace.WriteException(ex.GetTrue());
+                    }
+                    sw.Stop();
+                    XTrace.WriteLine("总耗时 {0:n0}ms", sw.ElapsedMilliseconds);
+                });
+
+                Console.ReadKey();
+            }
+        }
+
+        static void Test4()
+        {
+            var v = Rand.NextBytes(32);
+            Console.WriteLine(v.ToBase64());
+
+            ICache ch = null;
+            //ICache ch = new DbCache();
+            //ch.Set(key, v);
+            //v = ch.Get<Byte[]>(key);
+            //Console.WriteLine(v.ToBase64());
+            //ch.Remove(key);
+
+            Console.Clear();
+
+            Console.Write("选择要测试的缓存：1，MemoryCache；2，DbCache；3，Redis ");
+            var select = Console.ReadKey().KeyChar;
+            switch (select)
+            {
+                case '1':
+                    ch = new MemoryCache();
+                    break;
+                case '2':
+                    ch = new DbCache();
+                    break;
+                case '3':
+                    ch = Redis.Create("127.0.0.1", 9);
+                    break;
+            }
+
+            var mode = false;
+            Console.WriteLine();
+            Console.Write("选择测试模式：1，顺序；2，随机 ");
+            if (Console.ReadKey().KeyChar != '1') mode = true;
+
+            Console.Clear();
+
+            ch.Bench(mode);
+        }
+
+        static void Test5()
+        {
+            var set = XCode.Setting.Current;
+            set.Debug = true;
+            set.ShowSQL = true;
+
+            Console.WriteLine("1，服务端；2，客户端");
+            if (Console.ReadKey().KeyChar == '1')
+            {
+                var n = UserOnline.Meta.Count;
+
+                var svr = new DbServer
+                {
+                    Log = XTrace.Log,
+                    StatPeriod = 5
+                };
+                svr.Start();
+            }
+            else
+            {
+                DAL.AddConnStr("net", "Server=tcp://admin:newlife@127.0.0.1:3305/Log", null, "network");
+                var dal = DAL.Create("net");
+
+                UserOnline.Meta.ConnName = "net";
+
+                var count = UserOnline.Meta.Count;
+                Console.WriteLine("count={0}", count);
+
+                var entity = new UserOnline
+                {
+                    Name = "新生命",
+                    OnlineTime = 12345
+                };
+                entity.Insert();
+
+                Console.WriteLine("id={0}", entity.ID);
+
+                var entity2 = UserOnline.FindByKey(entity.ID);
+                Console.WriteLine("user={0}", entity2);
+
+                entity2.Page = Rand.NextString(8);
+                entity2.Update();
+
+                entity2.Delete();
+
+                for (var i = 0; i < 100; i++)
+                {
+                    entity2 = new UserOnline
+                    {
+                        Name = Rand.NextString(8),
+                        Page = Rand.NextString(8)
+                    };
+                    entity2.Insert();
+
+                    Thread.Sleep(5000);
+                }
+            }
+
+            //var client = new DbClient();
+            //client.Log = XTrace.Log;
+            //client.EncoderLog = client.Log;
+            //client.StatPeriod = 5;
+
+            //client.Servers.Add("tcp://127.0.0.1:3305");
+            //client.Open();
+
+            //var db = "Membership";
+            //var rs = client.LoginAsync(db, "admin", "newlife").Result;
+            //Console.WriteLine((DatabaseType)rs["DbType"].ToInt());
+
+            //var ds = client.QueryAsync("Select * from User").Result;
+            //Console.WriteLine(ds);
+
+            //var count = client.QueryCountAsync("User").Result;
+            //Console.WriteLine("count={0}", count);
+
+            //var ps = new Dictionary<String, Object>
+            //{
+            //    { "Logins", 3 },
+            //    { "id", 1 }
+            //};
+            //var es = client.ExecuteAsync("update user set Logins=Logins+@Logins where id=@id", ps).Result;
+            //Console.WriteLine("Execute={0}", es);
+        }
+
+        private static NetServer _netServer;
+        static void Test6()
+        {
+            var pfx = new X509Certificate2("../newlife.pfx", "newlife");
+            //Console.WriteLine(pfx);
+
+            //using var svr = new ApiServer(1234);
+            //svr.Log = XTrace.Log;
+            //svr.EncoderLog = XTrace.Log;
+
+            //var ns = svr.EnsureCreate() as NetServer;
+
+            using var ns = new NetServer(1234)
+            {
+                Name = "Server",
+                ProtocolType = NetType.Tcp,
+                Log = XTrace.Log,
+                SessionLog = XTrace.Log,
+                SocketLog = XTrace.Log,
+                LogReceive = true
+            };
+
+            ns.EnsureCreateServer();
+            foreach (var item in ns.Servers)
+            {
+                if (item is TcpServer ts) ts.Certificate = pfx;
+            }
+
+            ns.Received += (s, e) =>
+            {
+                XTrace.WriteLine("收到：{0}", e.Packet.ToStr());
+            };
+            ns.Start();
+
+            using var client = new TcpSession
+            {
+                Name = "Client",
+                Remote = new NetUri("tcp://127.0.0.1:1234"),
+                SslProtocol = SslProtocols.Tls,
+                Log = XTrace.Log,
+                LogSend = true
+            };
+            client.Open();
+
+            client.Send("Stone");
+
+            Console.ReadLine();
+        }
+        static void Test7()
+        {
+            Role.Meta.Session.Dal.Db.ShowSQL = true;
+            Role.Meta.Session.Dal.Expire = 10;
+            //Role.Meta.Session.Dal.Db.Readonly = true;
+
+            var list = Role.FindAll();
+            Console.WriteLine(list.Count);
+
+            list = Role.FindAll(Role._.Name.NotContains("abc"));
+            Console.WriteLine(list.Count);
+
+            Thread.Sleep(1000);
+
+            list = Role.FindAll();
+            Console.WriteLine(list.Count);
+
+            Thread.Sleep(1000);
+
+            var r = list.Last();
+            r.IsSystem = !r.IsSystem;
+            r.Update();
+
+            Thread.Sleep(5000);
+
+            list = Role.FindAll();
+            Console.WriteLine(list.Count);
+        }
+
+        static void Test8()
+        {
+            var ss = new String[8];
+            ss[1] = "Stone";
+            ss[3] = "NewLife";
+            var str = ss.Join();
+            Console.WriteLine(str);
+        }
+
+        static async void Test9()
+        {
+            //var rds = new Redis();
+            //rds.Server = "127.0.0.1";
+            //if (rds.Pool is ObjectPool<RedisClient> pp) pp.Log = XTrace.Log;
+            //rds.Bench();
+
+            //Console.ReadKey();
+
+            var svr = new ApiServer(3379)
+            {
+                Log = XTrace.Log
+            };
+            svr.Start();
+
+            var client = new ApiClient("tcp://127.0.0.1:3379")
+            {
+                Log = XTrace.Log
+            };
+            client.Open();
+
+            for (var i = 0; i < 10; i++)
+            {
+                XTrace.WriteLine("Invoke {0}", i);
+                var sw = Stopwatch.StartNew();
+                var rs = await client.InvokeAsync<String[]>("Api/All");
+                sw.Stop();
+                XTrace.WriteLine("{0}=> {1:n0}us", i, sw.Elapsed.TotalMilliseconds * 1000);
+                //XTrace.WriteLine(rs.Join(","));
+            }
+
+            Console.WriteLine();
+            Parallel.For(0, 10, async i =>
+            {
+                XTrace.WriteLine("Invoke {0}", i);
+                var sw = Stopwatch.StartNew();
+                var rs = await client.InvokeAsync<String[]>("Api/All");
+                sw.Stop();
+                XTrace.WriteLine("{0}=> {1:n0}us", i, sw.Elapsed.TotalMilliseconds * 1000);
+                //XTrace.WriteLine(rs.Join(","));
+            });
+        }
+
+        static void Test10()
+        {
+            var dt1 = new DateTime(1970, 1, 1);
+            //var x = dt1.ToFileTimeUtc();
+
+            var yy = Int64.Parse("-1540795502468");
+
+            //var yy = "1540795502468".ToInt();
+            Console.WriteLine(yy);
+
+            var dt = 1540795502468.ToDateTime();
+            var y = dt.ToUniversalTime();
+            Console.WriteLine(dt1.ToLong());
+        }
+
+        static void Test11()
+        {
+            var xmlFile = Path.Combine(Directory.GetCurrentDirectory(), "../X/XCode/Model.xml");
+            var output = Path.Combine(Directory.GetCurrentDirectory(), "../");
+            EntityBuilder.Build(xmlFile, output);
+        }
+
+        /// <summary>测试序列化</summary>
+        static void Test12()
+        {
+            var bdic = new Dictionary<String, Object>
+            {
+                { "x", "1" },
+                { "y", "2" }
+            };
+
+            var flist = new List<foo>
+            {
+                new foo() { A = 3, B = "e", AList = new List<String>() { "E", "F", "G" }, ADic = bdic }
+            };
+
+            var dic = new Dictionary<String, Object>
+            {
+                { "x", "1" },
+                { "y", "2" }
+            };
+
+
+            var entity = new foo()
+            {
+                A = 1,
+                B = "2",
+                C = DateTime.Now,
+                AList = new List<String>() { "A", "B", "C" },
+                BList = flist,
+                CList = new List<String>() { "A1", "B1", "C1" },
+                ADic = dic,
+                BDic = bdic
+            };
+
+            var json = entity.ToJson();
+
+            var fentity = json.ToJsonEntity(typeof(foo));
+        }
+    }
+
+    class foo
+    {
+        public Int32 A { get; set; }
+
+        public String B { get; set; }
+
+        public DateTime C { get; set; }
+
+        public IList<String> AList { get; set; }
+
+        public IList<foo> BList { get; set; }
+
+        public List<String> CList { get; set; }
+
+        public Dictionary<String, Object> ADic { get; set; }
+
+        public IDictionary<String, Object> BDic { get; set; }
+    }
 }