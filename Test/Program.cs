--- conflicted
+++ resolved
@@ -1,598 +1,594 @@
-﻿using System;
-using System.Collections.Generic;
-using System.Collections.Specialized;
-using System.Diagnostics;
-using System.IO;
-using System.Linq;
-using System.Threading;
-using System.Threading.Tasks;
-using NewLife.Caching;
-using NewLife.Log;
-using NewLife.Net;
-using NewLife.Reflection;
-using NewLife.Remoting;
-using NewLife.Security;
-using NewLife.Serialization;
-using XCode;
-using XCode.Code;
-using XCode.DataAccessLayer;
-using XCode.Membership;
-using XCode.Service;
-
-namespace Test
-{
-    public class Program
-    {
-        private static void Main(String[] args)
-        {
-            //XTrace.Log = new NetworkLog();
-            XTrace.UseConsole();
-#if DEBUG
-            XTrace.Debug = true;
-#endif
-            while (true)
-            {
-                var sw = Stopwatch.StartNew();
-#if !DEBUG
-                try
-                {
-#endif
-<<<<<<< HEAD
-                    Test2();
-=======
-                    Test7();
->>>>>>> 34d47347
-#if !DEBUG
-                }
-                catch (Exception ex)
-                {
-                    XTrace.WriteException(ex?.GetTrue());
-                }
-#endif
-
-                sw.Stop();
-                Console.WriteLine("OK! 耗时 {0}", sw.Elapsed);
-                //Thread.Sleep(5000);
-                GC.Collect();
-                GC.WaitForPendingFinalizers();
-                var key = Console.ReadKey(true);
-                if (key.Key != ConsoleKey.C) break;
-            }
-        }
-
-        static void Test1()
-        {
-            var total = UserX.Meta.Count;
-            Console.WriteLine("总行数：{0:n0}", total);
-
-            // 查询1000万次，不预热
-            var count = 10_000_000;
-            var sw = Stopwatch.StartNew();
-            for (var i = 0; i < count; i++)
-            {
-                var user = UserX.FindByName("admin");
-            }
-            sw.Stop();
-
-            var ms = sw.Elapsed.TotalMilliseconds;
-            Console.WriteLine("查询[{0:n0}]次，耗时{1:n0}ms，速度{2:n0}qps", count, ms, count * 1000L / ms);
-        }
-
-        static void Test2()
-        {
-            //DAL.AddConnStr("Log", "Data Source=tcp://127.0.0.1/ORCL;User Id=scott;Password=tiger;UseParameter=true", null, "Oracle");
-            //DAL.AddConnStr("Log", "Server=.;Port=3306;Database=Log;Uid=root;Pwd=root;", null, "MySql");
-            //DAL.AddConnStr("Membership", "Server=.;Port=3306;Database=times;Uid=root;Pwd=Pass@word;TablePrefix=xx_", null, "MySql");
-            //DAL.AddConnStr("Membership", @"Server=.\JSQL2008;User ID=sa;Password=sa;Database=Membership;", null, "sqlserver");
-            //DAL.AddConnStr("Log", @"Server=.\JSQL2008;User ID=sa;Password=sa;Database=Log;", null, "sqlserver");
-
-            UserX.Meta.Session.Dal.Db.ShowSQL = true;
-            Log.Meta.Session.Dal.Db.ShowSQL = true;
-
-            var gs = UserX.FindAll(null, null, null, 0, 10);
-            var count = UserX.FindCount();
-            Console.WriteLine("Count={0}", count);
-
-            LogProvider.Provider.WriteLog("test", "新增", "学无先后达者为师");
-            LogProvider.Provider.WriteLog("test", "新增", "学无先后达者为师");
-            LogProvider.Provider.WriteLog("test", "新增", "学无先后达者为师");
-
-            var list = new List<UserX>();
-            for (var i = 0; i < 4; i++)
-            {
-                var entity = new UserX
-                {
-                    Name = "Stone" + i,
-                    DisplayName = "大石头" + i,
-                    Logins = 1,
-                    LastLogin = DateTime.Now,
-                    RegisterTime = DateTime.Now
-                };
-                list.Add(entity);
-                entity.SaveAsync();
-                //entity.InsertOrUpdate();
-            }
-            //list.Save();
-
-            var user = gs.FirstOrDefault();
-            if (user != null)
-            {
-                user.Logins++;
-                user.SaveAsync();
-            }
-
-            Thread.Sleep(3000);
-
-            count = UserX.FindCount();
-            Console.WriteLine("Count={0}", count);
-            //gs = UserX.FindAll(null, null, null, 0, 10);
-
-            //gs.Delete(true);
-        }
-
-        public static Int32 SaveWithTime(this IEntity entity)
-        {
-            if (entity.IsNullKey) entity.SetItem("CreateTime", DateTime.Now);
-            entity.SetItem("UpdateTime", DateTime.Now);
-
-            return entity.Save();
-        }
-
-        /// <summary>从Http请求中读取数据并填充到实体属性</summary>
-        /// <param name="entity"></param>
-        /// <param name="collection"></param>
-        public static void FillWithRequest(this IEntity entity, NameValueCollection collection)
-        {
-            // 获取实体工厂
-            var factory = entity.GetType().AsFactory();
-            // 遍历所有字段
-            foreach (var fi in factory.Fields)
-            {
-                // 获取请求数据
-                var value = collection[fi.Name];
-                // 转为字段类型并设置到属性上
-                if (!value.IsNullOrEmpty())
-                    entity.SetItem(fi.Name, value.ChangeType(fi.Type));
-            }
-        }
-
-        static void Test3()
-        {
-            if (Console.ReadLine() == "1")
-            {
-                var svr = new ApiServer(1234)
-                //var svr = new ApiServer("http://*:1234")
-                {
-                    Log = XTrace.Log,
-                    //EncoderLog = XTrace.Log,
-                    StatPeriod = 10,
-                };
-
-                var ns = svr.EnsureCreate() as NetServer;
-                ns.EnsureCreateServer();
-                var ts = ns.Servers.FirstOrDefault(e => e is TcpServer);
-                //ts.ProcessAsync = true;
-
-                svr.Start();
-
-                Console.ReadKey();
-            }
-            else
-            {
-                var client = new ApiClient("tcp://127.0.0.1:1234")
-                {
-                    Log = XTrace.Log,
-                    //EncoderLog = XTrace.Log,
-                    StatPeriod = 10,
-
-                    UsePool = true,
-                };
-                client.Open();
-
-                Task.Run(() =>
-                {
-                    var sw = Stopwatch.StartNew();
-                    try
-                    {
-                        for (var i = 0; i < 10; i++)
-                        {
-                            client.InvokeAsync<Object>("Api/All", new { state = 111 }).Wait();
-                        }
-                    }
-                    catch (Exception ex)
-                    {
-                        XTrace.WriteException(ex.GetTrue());
-                    }
-                    sw.Stop();
-                    XTrace.WriteLine("总耗时 {0:n0}ms", sw.ElapsedMilliseconds);
-                });
-
-                Task.Run(() =>
-                {
-                    var sw = Stopwatch.StartNew();
-                    try
-                    {
-                        for (var i = 0; i < 10; i++)
-                        {
-                            client.InvokeAsync<Object>("Api/All", new { state = 222 }).Wait();
-                        }
-                    }
-                    catch (Exception ex)
-                    {
-                        XTrace.WriteException(ex.GetTrue());
-                    }
-                    sw.Stop();
-                    XTrace.WriteLine("总耗时 {0:n0}ms", sw.ElapsedMilliseconds);
-                });
-
-                Task.Run(() =>
-                {
-                    var sw = Stopwatch.StartNew();
-                    try
-                    {
-                        for (var i = 0; i < 10; i++)
-                        {
-                            client.InvokeAsync<Object>("Api/Info", new { state = 333 }).Wait();
-                        }
-                    }
-                    catch (Exception ex)
-                    {
-                        XTrace.WriteException(ex.GetTrue());
-                    }
-                    sw.Stop();
-                    XTrace.WriteLine("总耗时 {0:n0}ms", sw.ElapsedMilliseconds);
-                });
-
-                Task.Run(() =>
-                {
-                    var sw = Stopwatch.StartNew();
-                    try
-                    {
-                        for (var i = 0; i < 10; i++)
-                        {
-                            client.InvokeAsync<Object>("Api/Info", new { state = 444 }).Wait();
-                        }
-                    }
-                    catch (Exception ex)
-                    {
-                        XTrace.WriteException(ex.GetTrue());
-                    }
-                    sw.Stop();
-                    XTrace.WriteLine("总耗时 {0:n0}ms", sw.ElapsedMilliseconds);
-                });
-
-                Console.ReadKey();
-            }
-        }
-
-        static void Test4()
-        {
-            var v = Rand.NextBytes(32);
-            Console.WriteLine(v.ToBase64());
-
-            ICache ch = null;
-            //ICache ch = new DbCache();
-            //ch.Set(key, v);
-            //v = ch.Get<Byte[]>(key);
-            //Console.WriteLine(v.ToBase64());
-            //ch.Remove(key);
-
-            Console.Clear();
-
-            Console.Write("选择要测试的缓存：1，MemoryCache；2，DbCache；3，Redis ");
-            var select = Console.ReadKey().KeyChar;
-            switch (select)
-            {
-                case '1':
-                    ch = new MemoryCache();
-                    break;
-                case '2':
-                    ch = new DbCache();
-                    break;
-                case '3':
-                    ch = Redis.Create("127.0.0.1", 9);
-                    break;
-            }
-
-            var mode = false;
-            Console.WriteLine();
-            Console.Write("选择测试模式：1，顺序；2，随机 ");
-            if (Console.ReadKey().KeyChar != '1') mode = true;
-
-            Console.Clear();
-
-            ch.Bench(mode);
-        }
-
-        static void Test5()
-        {
-            var set = XCode.Setting.Current;
-            set.Debug = true;
-            set.ShowSQL = true;
-
-            Console.WriteLine("1，服务端；2，客户端");
-            if (Console.ReadKey().KeyChar == '1')
-            {
-                var n = UserOnline.Meta.Count;
-
-                var svr = new DbServer
-                {
-                    Log = XTrace.Log,
-                    StatPeriod = 5
-                };
-                svr.Start();
-            }
-            else
-            {
-                DAL.AddConnStr("net", "Server=tcp://admin:newlife@127.0.0.1:3305/Log", null, "network");
-                var dal = DAL.Create("net");
-
-                UserOnline.Meta.ConnName = "net";
-
-                var count = UserOnline.Meta.Count;
-                Console.WriteLine("count={0}", count);
-
-                var entity = new UserOnline
-                {
-                    Name = "新生命",
-                    OnlineTime = 12345
-                };
-                entity.Insert();
-
-                Console.WriteLine("id={0}", entity.ID);
-
-                var entity2 = UserOnline.FindByKey(entity.ID);
-                Console.WriteLine("user={0}", entity2);
-
-                entity2.Page = Rand.NextString(8);
-                entity2.Update();
-
-                entity2.Delete();
-
-                for (var i = 0; i < 100; i++)
-                {
-                    entity2 = new UserOnline
-                    {
-                        Name = Rand.NextString(8),
-                        Page = Rand.NextString(8)
-                    };
-                    entity2.Insert();
-
-                    Thread.Sleep(5000);
-                }
-            }
-
-            //var client = new DbClient();
-            //client.Log = XTrace.Log;
-            //client.EncoderLog = client.Log;
-            //client.StatPeriod = 5;
-
-            //client.Servers.Add("tcp://127.0.0.1:3305");
-            //client.Open();
-
-            //var db = "Membership";
-            //var rs = client.LoginAsync(db, "admin", "newlife").Result;
-            //Console.WriteLine((DatabaseType)rs["DbType"].ToInt());
-
-            //var ds = client.QueryAsync("Select * from User").Result;
-            //Console.WriteLine(ds);
-
-            //var count = client.QueryCountAsync("User").Result;
-            //Console.WriteLine("count={0}", count);
-
-            //var ps = new Dictionary<String, Object>
-            //{
-            //    { "Logins", 3 },
-            //    { "id", 1 }
-            //};
-            //var es = client.ExecuteAsync("update user set Logins=Logins+@Logins where id=@id", ps).Result;
-            //Console.WriteLine("Execute={0}", es);
-        }
-
-        static void Test6()
-        {
-            // 缓存默认实现Cache.Default是MemoryCache，可修改
-            //var ic = Cache.Default;
-            //var ic = new MemoryCache();
-
-            // 实例化Redis，默认端口6379可以省略，密码有两种写法
-            var ic = Redis.Create("127.0.0.1", 7);
-            //var ic = Redis.Create("pass@127.0.0.1:6379", 7);
-            //var ic = Redis.Create("server=127.0.0.1:6379;password=pass", 7);
-            ic.Log = XTrace.Log; // 调试日志。正式使用时注释
-
-            var user = new User { Name = "NewLife", CreateTime = DateTime.Now };
-            ic.Set("user", user, 3600);
-            var user2 = ic.Get<User>("user");
-            XTrace.WriteLine("Json: {0}", ic.Get<String>("user"));
-            if (ic.ContainsKey("user")) XTrace.WriteLine("存在！");
-            ic.Remove("user");
-
-            var dic = new Dictionary<String, Object>
-            {
-                ["name"] = "NewLife",
-                ["time"] = DateTime.Now,
-                ["count"] = 1234
-            };
-            ic.SetAll(dic, 120);
-
-            var vs = ic.GetAll<String>(dic.Keys);
-            XTrace.WriteLine(vs.Join(",", e => $"{e.Key}={e.Value}"));
-
-            var flag = ic.Add("count", 5678);
-            XTrace.WriteLine(flag ? "Add成功" : "Add失败");
-            var ori = ic.Replace("count", 777);
-            var count = ic.Get<Int32>("count");
-            XTrace.WriteLine("count由{0}替换为{1}", ori, count);
-
-            ic.Increment("count", 11);
-            var count2 = ic.Decrement("count", 10);
-            XTrace.WriteLine("count={0}", count2);
-
-            //ic.Bench();
-        }
-
-        class User
-        {
-            public String Name { get; set; }
-            public DateTime CreateTime { get; set; }
-        }
-
-        static void Test7()
-        {
-            var list = Role.FindAll();
-            list.SaveCsv("role.csv", true);
-
-            var list2 = new List<Role>();
-            list2.LoadCsv("role.csv");
-
-            Console.WriteLine("{0} {1}", list.Count, list2.Count);
-        }
-
-        static void Test8()
-        {
-            //XCode.Setting.Current.Debug = false;
-
-            var dal = UserX.Meta.Session.Dal;
-            var dt = UserX.Meta.Table.DataTable;
-            dal.Db.ShowSQL = false;
-
-            File.Delete("member3.db");
-            dal.Sync(dt, "member3");
-
-            dal.Backup(dt.TableName);
-
-            File.Delete("member2.db");
-            //DAL.AddConnStr("member2", "Server=.;Port=3306;Database=member2;Uid=root;Pwd=root;", null, "MySql");
-            //DAL.AddConnStr("member2", "Server=.;Port=3306;Database=member2;Uid=root;Pwd=root;", null, "Oracle");
-            var dal2 = DAL.Create("member2");
-            dal2.Db.ShowSQL = false;
-            dal2.Restore("user.table", dt);
-
-            //dal.BackupAll(null, "backup", true);
-            //dal2.RestoreAll("backup");
-        }
-
-        static async void Test9()
-        {
-            //var rds = new Redis();
-            //rds.Server = "127.0.0.1";
-            //if (rds.Pool is ObjectPool<RedisClient> pp) pp.Log = XTrace.Log;
-            //rds.Bench();
-
-            //Console.ReadKey();
-
-            var svr = new ApiServer(3379)
-            {
-                Log = XTrace.Log
-            };
-            svr.Start();
-
-            var client = new ApiClient("tcp://127.0.0.1:3379")
-            {
-                Log = XTrace.Log
-            };
-            client.Open();
-
-            for (var i = 0; i < 10; i++)
-            {
-                XTrace.WriteLine("Invoke {0}", i);
-                var sw = Stopwatch.StartNew();
-                var rs = await client.InvokeAsync<String[]>("Api/All");
-                sw.Stop();
-                XTrace.WriteLine("{0}=> {1:n0}us", i, sw.Elapsed.TotalMilliseconds * 1000);
-                //XTrace.WriteLine(rs.Join(","));
-            }
-
-            Console.WriteLine();
-            Parallel.For(0, 10, async i =>
-            {
-                XTrace.WriteLine("Invoke {0}", i);
-                var sw = Stopwatch.StartNew();
-                var rs = await client.InvokeAsync<String[]>("Api/All");
-                sw.Stop();
-                XTrace.WriteLine("{0}=> {1:n0}us", i, sw.Elapsed.TotalMilliseconds * 1000);
-                //XTrace.WriteLine(rs.Join(","));
-            });
-        }
-
-        static void Test10()
-        {
-            var dt1 = new DateTime(1970, 1, 1);
-            //var x = dt1.ToFileTimeUtc();
-
-            var yy = Int64.Parse("-1540795502468");
-
-            //var yy = "1540795502468".ToInt();
-            Console.WriteLine(yy);
-
-            var dt = 1540795502468.ToDateTime();
-            var y = dt.ToUniversalTime();
-            Console.WriteLine(dt1.ToLong());
-        }
-
-        static void Test11()
-        {
-            var xmlFile = Path.Combine(Directory.GetCurrentDirectory(), "../X/XCode/Model.xml");
-            var output = Path.Combine(Directory.GetCurrentDirectory(), "../");
-            EntityBuilder.Build(xmlFile, output);
-        }
-
-        /// <summary>测试序列化</summary>
-        static void Test12()
-        {
-            var bdic = new Dictionary<String, Object>
-            {
-                { "x", "1" },
-                { "y", "2" }
-            };
-
-            var flist = new List<foo>
-            {
-                new foo() { A = 3, B = "e", AList = new List<String>() { "E", "F", "G" }, ADic = bdic }
-            };
-
-            var dic = new Dictionary<String, Object>
-            {
-                { "x", "1" },
-                { "y", "2" }
-            };
-
-
-            var entity = new foo()
-            {
-                A = 1,
-                B = "2",
-                C = DateTime.Now,
-                AList = new List<String>() { "A", "B", "C" },
-                BList = flist,
-                CList = new List<String>() { "A1", "B1", "C1" },
-                ADic = dic,
-                BDic = bdic
-            };
-
-            var json = entity.ToJson();
-
-            var fentity = json.ToJsonEntity(typeof(foo));
-        }
-    }
-
-    class foo
-    {
-        public Int32 A { get; set; }
-
-        public String B { get; set; }
-
-        public DateTime C { get; set; }
-
-        public IList<String> AList { get; set; }
-
-        public IList<foo> BList { get; set; }
-
-        public List<String> CList { get; set; }
-
-        public Dictionary<String, Object> ADic { get; set; }
-
-        public IDictionary<String, Object> BDic { get; set; }
-    }
+﻿using System;
+using System.Collections.Generic;
+using System.Collections.Specialized;
+using System.Diagnostics;
+using System.IO;
+using System.Linq;
+using System.Threading;
+using System.Threading.Tasks;
+using NewLife.Caching;
+using NewLife.Log;
+using NewLife.Net;
+using NewLife.Reflection;
+using NewLife.Remoting;
+using NewLife.Security;
+using NewLife.Serialization;
+using XCode;
+using XCode.Code;
+using XCode.DataAccessLayer;
+using XCode.Membership;
+using XCode.Service;
+
+namespace Test
+{
+    public class Program
+    {
+        private static void Main(String[] args)
+        {
+            //XTrace.Log = new NetworkLog();
+            XTrace.UseConsole();
+#if DEBUG
+            XTrace.Debug = true;
+#endif
+            while (true)
+            {
+                var sw = Stopwatch.StartNew();
+#if !DEBUG
+                try
+                {
+#endif
+                    Test7();
+#if !DEBUG
+                }
+                catch (Exception ex)
+                {
+                    XTrace.WriteException(ex?.GetTrue());
+                }
+#endif
+
+                sw.Stop();
+                Console.WriteLine("OK! 耗时 {0}", sw.Elapsed);
+                //Thread.Sleep(5000);
+                GC.Collect();
+                GC.WaitForPendingFinalizers();
+                var key = Console.ReadKey(true);
+                if (key.Key != ConsoleKey.C) break;
+            }
+        }
+
+        static void Test1()
+        {
+            var total = UserX.Meta.Count;
+            Console.WriteLine("总行数：{0:n0}", total);
+
+            // 查询1000万次，不预热
+            var count = 10_000_000;
+            var sw = Stopwatch.StartNew();
+            for (var i = 0; i < count; i++)
+            {
+                var user = UserX.FindByName("admin");
+            }
+            sw.Stop();
+
+            var ms = sw.Elapsed.TotalMilliseconds;
+            Console.WriteLine("查询[{0:n0}]次，耗时{1:n0}ms，速度{2:n0}qps", count, ms, count * 1000L / ms);
+        }
+
+        static void Test2()
+        {
+            //DAL.AddConnStr("Log", "Data Source=tcp://127.0.0.1/ORCL;User Id=scott;Password=tiger;UseParameter=true", null, "Oracle");
+            //DAL.AddConnStr("Log", "Server=.;Port=3306;Database=Log;Uid=root;Pwd=root;", null, "MySql");
+            //DAL.AddConnStr("Membership", "Server=.;Port=3306;Database=times;Uid=root;Pwd=Pass@word;TablePrefix=xx_", null, "MySql");
+            //DAL.AddConnStr("Membership", @"Server=.\JSQL2008;User ID=sa;Password=sa;Database=Membership;", null, "sqlserver");
+            //DAL.AddConnStr("Log", @"Server=.\JSQL2008;User ID=sa;Password=sa;Database=Log;", null, "sqlserver");
+
+            UserX.Meta.Session.Dal.Db.ShowSQL = true;
+            Log.Meta.Session.Dal.Db.ShowSQL = true;
+
+            var gs = UserX.FindAll(null, null, null, 0, 10);
+            var count = UserX.FindCount();
+            Console.WriteLine("Count={0}", count);
+
+            LogProvider.Provider.WriteLog("test", "新增", "学无先后达者为师");
+            LogProvider.Provider.WriteLog("test", "新增", "学无先后达者为师");
+            LogProvider.Provider.WriteLog("test", "新增", "学无先后达者为师");
+
+            var list = new List<UserX>();
+            for (var i = 0; i < 4; i++)
+            {
+                var entity = new UserX
+                {
+                    Name = "Stone" + i,
+                    DisplayName = "大石头" + i,
+                    Logins = 1,
+                    LastLogin = DateTime.Now,
+                    RegisterTime = DateTime.Now
+                };
+                list.Add(entity);
+                entity.SaveAsync();
+                //entity.InsertOrUpdate();
+            }
+            //list.Save();
+
+            var user = gs.FirstOrDefault();
+            if (user != null)
+            {
+                user.Logins++;
+                user.SaveAsync();
+            }
+
+            Thread.Sleep(3000);
+
+            count = UserX.FindCount();
+            Console.WriteLine("Count={0}", count);
+            //gs = UserX.FindAll(null, null, null, 0, 10);
+
+            //gs.Delete(true);
+        }
+
+        public static Int32 SaveWithTime(this IEntity entity)
+        {
+            if (entity.IsNullKey) entity.SetItem("CreateTime", DateTime.Now);
+            entity.SetItem("UpdateTime", DateTime.Now);
+
+            return entity.Save();
+        }
+
+        /// <summary>从Http请求中读取数据并填充到实体属性</summary>
+        /// <param name="entity"></param>
+        /// <param name="collection"></param>
+        public static void FillWithRequest(this IEntity entity, NameValueCollection collection)
+        {
+            // 获取实体工厂
+            var factory = entity.GetType().AsFactory();
+            // 遍历所有字段
+            foreach (var fi in factory.Fields)
+            {
+                // 获取请求数据
+                var value = collection[fi.Name];
+                // 转为字段类型并设置到属性上
+                if (!value.IsNullOrEmpty())
+                    entity.SetItem(fi.Name, value.ChangeType(fi.Type));
+            }
+        }
+
+        static void Test3()
+        {
+            if (Console.ReadLine() == "1")
+            {
+                var svr = new ApiServer(1234)
+                //var svr = new ApiServer("http://*:1234")
+                {
+                    Log = XTrace.Log,
+                    //EncoderLog = XTrace.Log,
+                    StatPeriod = 10,
+                };
+
+                var ns = svr.EnsureCreate() as NetServer;
+                ns.EnsureCreateServer();
+                var ts = ns.Servers.FirstOrDefault(e => e is TcpServer);
+                //ts.ProcessAsync = true;
+
+                svr.Start();
+
+                Console.ReadKey();
+            }
+            else
+            {
+                var client = new ApiClient("tcp://127.0.0.1:1234")
+                {
+                    Log = XTrace.Log,
+                    //EncoderLog = XTrace.Log,
+                    StatPeriod = 10,
+
+                    UsePool = true,
+                };
+                client.Open();
+
+                Task.Run(() =>
+                {
+                    var sw = Stopwatch.StartNew();
+                    try
+                    {
+                        for (var i = 0; i < 10; i++)
+                        {
+                            client.InvokeAsync<Object>("Api/All", new { state = 111 }).Wait();
+                        }
+                    }
+                    catch (Exception ex)
+                    {
+                        XTrace.WriteException(ex.GetTrue());
+                    }
+                    sw.Stop();
+                    XTrace.WriteLine("总耗时 {0:n0}ms", sw.ElapsedMilliseconds);
+                });
+
+                Task.Run(() =>
+                {
+                    var sw = Stopwatch.StartNew();
+                    try
+                    {
+                        for (var i = 0; i < 10; i++)
+                        {
+                            client.InvokeAsync<Object>("Api/All", new { state = 222 }).Wait();
+                        }
+                    }
+                    catch (Exception ex)
+                    {
+                        XTrace.WriteException(ex.GetTrue());
+                    }
+                    sw.Stop();
+                    XTrace.WriteLine("总耗时 {0:n0}ms", sw.ElapsedMilliseconds);
+                });
+
+                Task.Run(() =>
+                {
+                    var sw = Stopwatch.StartNew();
+                    try
+                    {
+                        for (var i = 0; i < 10; i++)
+                        {
+                            client.InvokeAsync<Object>("Api/Info", new { state = 333 }).Wait();
+                        }
+                    }
+                    catch (Exception ex)
+                    {
+                        XTrace.WriteException(ex.GetTrue());
+                    }
+                    sw.Stop();
+                    XTrace.WriteLine("总耗时 {0:n0}ms", sw.ElapsedMilliseconds);
+                });
+
+                Task.Run(() =>
+                {
+                    var sw = Stopwatch.StartNew();
+                    try
+                    {
+                        for (var i = 0; i < 10; i++)
+                        {
+                            client.InvokeAsync<Object>("Api/Info", new { state = 444 }).Wait();
+                        }
+                    }
+                    catch (Exception ex)
+                    {
+                        XTrace.WriteException(ex.GetTrue());
+                    }
+                    sw.Stop();
+                    XTrace.WriteLine("总耗时 {0:n0}ms", sw.ElapsedMilliseconds);
+                });
+
+                Console.ReadKey();
+            }
+        }
+
+        static void Test4()
+        {
+            var v = Rand.NextBytes(32);
+            Console.WriteLine(v.ToBase64());
+
+            ICache ch = null;
+            //ICache ch = new DbCache();
+            //ch.Set(key, v);
+            //v = ch.Get<Byte[]>(key);
+            //Console.WriteLine(v.ToBase64());
+            //ch.Remove(key);
+
+            Console.Clear();
+
+            Console.Write("选择要测试的缓存：1，MemoryCache；2，DbCache；3，Redis ");
+            var select = Console.ReadKey().KeyChar;
+            switch (select)
+            {
+                case '1':
+                    ch = new MemoryCache();
+                    break;
+                case '2':
+                    ch = new DbCache();
+                    break;
+                case '3':
+                    ch = Redis.Create("127.0.0.1", 9);
+                    break;
+            }
+
+            var mode = false;
+            Console.WriteLine();
+            Console.Write("选择测试模式：1，顺序；2，随机 ");
+            if (Console.ReadKey().KeyChar != '1') mode = true;
+
+            Console.Clear();
+
+            ch.Bench(mode);
+        }
+
+        static void Test5()
+        {
+            var set = XCode.Setting.Current;
+            set.Debug = true;
+            set.ShowSQL = true;
+
+            Console.WriteLine("1，服务端；2，客户端");
+            if (Console.ReadKey().KeyChar == '1')
+            {
+                var n = UserOnline.Meta.Count;
+
+                var svr = new DbServer
+                {
+                    Log = XTrace.Log,
+                    StatPeriod = 5
+                };
+                svr.Start();
+            }
+            else
+            {
+                DAL.AddConnStr("net", "Server=tcp://admin:newlife@127.0.0.1:3305/Log", null, "network");
+                var dal = DAL.Create("net");
+
+                UserOnline.Meta.ConnName = "net";
+
+                var count = UserOnline.Meta.Count;
+                Console.WriteLine("count={0}", count);
+
+                var entity = new UserOnline
+                {
+                    Name = "新生命",
+                    OnlineTime = 12345
+                };
+                entity.Insert();
+
+                Console.WriteLine("id={0}", entity.ID);
+
+                var entity2 = UserOnline.FindByKey(entity.ID);
+                Console.WriteLine("user={0}", entity2);
+
+                entity2.Page = Rand.NextString(8);
+                entity2.Update();
+
+                entity2.Delete();
+
+                for (var i = 0; i < 100; i++)
+                {
+                    entity2 = new UserOnline
+                    {
+                        Name = Rand.NextString(8),
+                        Page = Rand.NextString(8)
+                    };
+                    entity2.Insert();
+
+                    Thread.Sleep(5000);
+                }
+            }
+
+            //var client = new DbClient();
+            //client.Log = XTrace.Log;
+            //client.EncoderLog = client.Log;
+            //client.StatPeriod = 5;
+
+            //client.Servers.Add("tcp://127.0.0.1:3305");
+            //client.Open();
+
+            //var db = "Membership";
+            //var rs = client.LoginAsync(db, "admin", "newlife").Result;
+            //Console.WriteLine((DatabaseType)rs["DbType"].ToInt());
+
+            //var ds = client.QueryAsync("Select * from User").Result;
+            //Console.WriteLine(ds);
+
+            //var count = client.QueryCountAsync("User").Result;
+            //Console.WriteLine("count={0}", count);
+
+            //var ps = new Dictionary<String, Object>
+            //{
+            //    { "Logins", 3 },
+            //    { "id", 1 }
+            //};
+            //var es = client.ExecuteAsync("update user set Logins=Logins+@Logins where id=@id", ps).Result;
+            //Console.WriteLine("Execute={0}", es);
+        }
+
+        static void Test6()
+        {
+            // 缓存默认实现Cache.Default是MemoryCache，可修改
+            //var ic = Cache.Default;
+            //var ic = new MemoryCache();
+
+            // 实例化Redis，默认端口6379可以省略，密码有两种写法
+            var ic = Redis.Create("127.0.0.1", 7);
+            //var ic = Redis.Create("pass@127.0.0.1:6379", 7);
+            //var ic = Redis.Create("server=127.0.0.1:6379;password=pass", 7);
+            ic.Log = XTrace.Log; // 调试日志。正式使用时注释
+
+            var user = new User { Name = "NewLife", CreateTime = DateTime.Now };
+            ic.Set("user", user, 3600);
+            var user2 = ic.Get<User>("user");
+            XTrace.WriteLine("Json: {0}", ic.Get<String>("user"));
+            if (ic.ContainsKey("user")) XTrace.WriteLine("存在！");
+            ic.Remove("user");
+
+            var dic = new Dictionary<String, Object>
+            {
+                ["name"] = "NewLife",
+                ["time"] = DateTime.Now,
+                ["count"] = 1234
+            };
+            ic.SetAll(dic, 120);
+
+            var vs = ic.GetAll<String>(dic.Keys);
+            XTrace.WriteLine(vs.Join(",", e => $"{e.Key}={e.Value}"));
+
+            var flag = ic.Add("count", 5678);
+            XTrace.WriteLine(flag ? "Add成功" : "Add失败");
+            var ori = ic.Replace("count", 777);
+            var count = ic.Get<Int32>("count");
+            XTrace.WriteLine("count由{0}替换为{1}", ori, count);
+
+            ic.Increment("count", 11);
+            var count2 = ic.Decrement("count", 10);
+            XTrace.WriteLine("count={0}", count2);
+
+            //ic.Bench();
+        }
+
+        class User
+        {
+            public String Name { get; set; }
+            public DateTime CreateTime { get; set; }
+        }
+
+        static void Test7()
+        {
+            var list = Role.FindAll();
+            list.SaveCsv("role.csv", true);
+
+            var list2 = new List<Role>();
+            list2.LoadCsv("role.csv");
+
+            Console.WriteLine("{0} {1}", list.Count, list2.Count);
+        }
+
+        static void Test8()
+        {
+            //XCode.Setting.Current.Debug = false;
+
+            var dal = UserX.Meta.Session.Dal;
+            var dt = UserX.Meta.Table.DataTable;
+            dal.Db.ShowSQL = false;
+
+            File.Delete("member3.db");
+            dal.Sync(dt, "member3");
+
+            dal.Backup(dt.TableName);
+
+            File.Delete("member2.db");
+            //DAL.AddConnStr("member2", "Server=.;Port=3306;Database=member2;Uid=root;Pwd=root;", null, "MySql");
+            //DAL.AddConnStr("member2", "Server=.;Port=3306;Database=member2;Uid=root;Pwd=root;", null, "Oracle");
+            var dal2 = DAL.Create("member2");
+            dal2.Db.ShowSQL = false;
+            dal2.Restore("user.table", dt);
+
+            //dal.BackupAll(null, "backup", true);
+            //dal2.RestoreAll("backup");
+        }
+
+        static async void Test9()
+        {
+            //var rds = new Redis();
+            //rds.Server = "127.0.0.1";
+            //if (rds.Pool is ObjectPool<RedisClient> pp) pp.Log = XTrace.Log;
+            //rds.Bench();
+
+            //Console.ReadKey();
+
+            var svr = new ApiServer(3379)
+            {
+                Log = XTrace.Log
+            };
+            svr.Start();
+
+            var client = new ApiClient("tcp://127.0.0.1:3379")
+            {
+                Log = XTrace.Log
+            };
+            client.Open();
+
+            for (var i = 0; i < 10; i++)
+            {
+                XTrace.WriteLine("Invoke {0}", i);
+                var sw = Stopwatch.StartNew();
+                var rs = await client.InvokeAsync<String[]>("Api/All");
+                sw.Stop();
+                XTrace.WriteLine("{0}=> {1:n0}us", i, sw.Elapsed.TotalMilliseconds * 1000);
+                //XTrace.WriteLine(rs.Join(","));
+            }
+
+            Console.WriteLine();
+            Parallel.For(0, 10, async i =>
+            {
+                XTrace.WriteLine("Invoke {0}", i);
+                var sw = Stopwatch.StartNew();
+                var rs = await client.InvokeAsync<String[]>("Api/All");
+                sw.Stop();
+                XTrace.WriteLine("{0}=> {1:n0}us", i, sw.Elapsed.TotalMilliseconds * 1000);
+                //XTrace.WriteLine(rs.Join(","));
+            });
+        }
+
+        static void Test10()
+        {
+            var dt1 = new DateTime(1970, 1, 1);
+            //var x = dt1.ToFileTimeUtc();
+
+            var yy = Int64.Parse("-1540795502468");
+
+            //var yy = "1540795502468".ToInt();
+            Console.WriteLine(yy);
+
+            var dt = 1540795502468.ToDateTime();
+            var y = dt.ToUniversalTime();
+            Console.WriteLine(dt1.ToLong());
+        }
+
+        static void Test11()
+        {
+            var xmlFile = Path.Combine(Directory.GetCurrentDirectory(), "../X/XCode/Model.xml");
+            var output = Path.Combine(Directory.GetCurrentDirectory(), "../");
+            EntityBuilder.Build(xmlFile, output);
+        }
+
+        /// <summary>测试序列化</summary>
+        static void Test12()
+        {
+            var bdic = new Dictionary<String, Object>
+            {
+                { "x", "1" },
+                { "y", "2" }
+            };
+
+            var flist = new List<foo>
+            {
+                new foo() { A = 3, B = "e", AList = new List<String>() { "E", "F", "G" }, ADic = bdic }
+            };
+
+            var dic = new Dictionary<String, Object>
+            {
+                { "x", "1" },
+                { "y", "2" }
+            };
+
+
+            var entity = new foo()
+            {
+                A = 1,
+                B = "2",
+                C = DateTime.Now,
+                AList = new List<String>() { "A", "B", "C" },
+                BList = flist,
+                CList = new List<String>() { "A1", "B1", "C1" },
+                ADic = dic,
+                BDic = bdic
+            };
+
+            var json = entity.ToJson();
+
+            var fentity = json.ToJsonEntity(typeof(foo));
+        }
+    }
+
+    class foo
+    {
+        public Int32 A { get; set; }
+
+        public String B { get; set; }
+
+        public DateTime C { get; set; }
+
+        public IList<String> AList { get; set; }
+
+        public IList<foo> BList { get; set; }
+
+        public List<String> CList { get; set; }
+
+        public Dictionary<String, Object> ADic { get; set; }
+
+        public IDictionary<String, Object> BDic { get; set; }
+    }
 }